--- conflicted
+++ resolved
@@ -1514,7 +1514,6 @@
     app.stop();
 } // local_middleware
 
-<<<<<<< HEAD
 struct OnlyMoveConstructor
 {
     OnlyMoveConstructor(int) {}
@@ -1528,8 +1527,6 @@
       app(OnlyMoveConstructor(1), SecondMW{});
 } // app_constructor
 
-TEST_CASE("middleware_cookieparser")
-=======
 TEST_CASE("middleware_blueprint")
 {
     // Same logic as middleware_context, but middleware is added with blueprints
@@ -1616,7 +1613,6 @@
 
 
 TEST_CASE("middleware_cookieparser_parse")
->>>>>>> a36d5c31
 {
     static char buf[2048];
 
