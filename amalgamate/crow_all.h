#pragma once

#include <cstdint>
#include <stdexcept>
#include <tuple>
#include <type_traits>

namespace crow
{
	namespace black_magic
	{
		struct OutOfRange
		{
			OutOfRange(unsigned pos, unsigned length) {}
		};
		constexpr unsigned requires_in_range( unsigned i, unsigned len )
		{
			return i >= len ? throw OutOfRange(i, len) : i;
		}

		class const_str
		{
			const char * const begin_;
			unsigned size_;

			public:
			template< unsigned N >
				constexpr const_str( const char(&arr)[N] ) : begin_(arr), size_(N - 1) {
					static_assert( N >= 1, "not a string literal");
				}
			constexpr char operator[]( unsigned i ) const { 
				return requires_in_range(i, size_), begin_[i]; 
			}

			constexpr operator const char *() const { 
				return begin_; 
			}

			constexpr const char* begin() const { return begin_; }
			constexpr const char* end() const { return begin_ + size_; }

			constexpr unsigned size() const { 
				return size_; 
			}
		};


		constexpr unsigned find_closing_tag(const_str s, unsigned p)
		{
			return s[p] == '>' ? p : find_closing_tag(s, p+1);
		}

        constexpr bool is_valid(const_str s, unsigned i = 0, int f = 0)
        {
            return 
                i == s.size()
                    ? f == 0 :
                f < 0 || f >= 2
                    ? false :
                s[i] == '<'
                    ? is_valid(s, i+1, f+1) :
                s[i] == '>'
                    ? is_valid(s, i+1, f-1) :
                is_valid(s, i+1, f);
        }

        constexpr bool is_equ_p(const char* a, const char* b, unsigned n)
        {
            return
                *a == 0 && *b == 0 && n == 0 
                    ? true :
                (*a == 0 || *b == 0)
                    ? false :
                n == 0
                    ? true :
                *a != *b
                    ? false :
                is_equ_p(a+1, b+1, n-1);
        }

        constexpr bool is_equ_n(const_str a, unsigned ai, const_str b, unsigned bi, unsigned n)
        {
            return 
                ai + n > a.size() || bi + n > b.size() 
                    ? false :
                n == 0 
                    ? true : 
                a[ai] != b[bi] 
                    ? false : 
                is_equ_n(a,ai+1,b,bi+1,n-1);
        }

        constexpr bool is_int(const_str s, unsigned i)
        {
            return is_equ_n(s, i, "<int>", 0, 5);
        }

        constexpr bool is_uint(const_str s, unsigned i)
        {
            return is_equ_n(s, i, "<uint>", 0, 6);
        }

        constexpr bool is_float(const_str s, unsigned i)
        {
            return is_equ_n(s, i, "<float>", 0, 7) ||
                is_equ_n(s, i, "<double>", 0, 8);
        }

        constexpr bool is_str(const_str s, unsigned i)
        {
            return is_equ_n(s, i, "<str>", 0, 5) ||
                is_equ_n(s, i, "<string>", 0, 8);
        }

        constexpr bool is_path(const_str s, unsigned i)
        {
            return is_equ_n(s, i, "<path>", 0, 6);
        }

        constexpr uint64_t get_parameter_tag(const_str s, unsigned p = 0)
        {
            return
                p == s.size() 
                    ?  0 :
                s[p] == '<' ? ( 
                    is_int(s, p)
                        ? get_parameter_tag(s, find_closing_tag(s, p)) * 6 + 1 :
                    is_uint(s, p)
                        ? get_parameter_tag(s, find_closing_tag(s, p)) * 6 + 2 :
                    is_float(s, p)
                        ? get_parameter_tag(s, find_closing_tag(s, p)) * 6 + 3 :
                    is_str(s, p)
                        ? get_parameter_tag(s, find_closing_tag(s, p)) * 6 + 4 :
                    is_path(s, p)
                        ? get_parameter_tag(s, find_closing_tag(s, p)) * 6 + 5 :
                    throw std::runtime_error("invalid parameter type")
                    ) : 
                get_parameter_tag(s, p+1);
        }

        template <typename ... T>
        struct S
        {
            template <typename U>
            using push = S<U, T...>;
            template <typename U>
            using push_back = S<T..., U>;
            template <template<typename ... Args> class U>
            using rebind = U<T...>;
        };
template <typename F, typename Set>
        struct CallHelper;
        template <typename F, typename ...Args>
        struct CallHelper<F, S<Args...>>
        {
            template <typename F1, typename ...Args1, typename = 
                decltype(std::declval<F1>()(std::declval<Args1>()...))
                >
            static char __test(int);

            template <typename ...>
            static int __test(...);

            static constexpr bool value = sizeof(__test<F, Args...>(0)) == sizeof(char);
        };


        template <int N>
        struct single_tag_to_type
        {
        };

        template <>
        struct single_tag_to_type<1>
        {
            using type = int64_t;
        };

        template <>
        struct single_tag_to_type<2>
        {
            using type = uint64_t;
        };

        template <>
        struct single_tag_to_type<3>
        {
            using type = double;
        };

        template <>
        struct single_tag_to_type<4>
        {
            using type = std::string;
        };

        template <>
        struct single_tag_to_type<5>
        {
            using type = std::string;
        };


        template <uint64_t Tag> 
        struct arguments
        {
            using subarguments = typename arguments<Tag/6>::type;
            using type = 
                typename subarguments::template push<typename single_tag_to_type<Tag%6>::type>;
        };

        template <> 
        struct arguments<0>
        {
            using type = S<>;
        };

        template <typename ... T>
        struct last_element_type
        {
            using type = typename std::tuple_element<sizeof...(T)-1, std::tuple<T...>>::type;
        };


        template <>
        struct last_element_type<>
        {
        };


        // from http://stackoverflow.com/questions/13072359/c11-compile-time-array-with-logarithmic-evaluation-depth
        template<class T> using Invoke = typename T::type;

        template<unsigned...> struct seq{ using type = seq; };

        template<class S1, class S2> struct concat;

        template<unsigned... I1, unsigned... I2>
        struct concat<seq<I1...>, seq<I2...>>
          : seq<I1..., (sizeof...(I1)+I2)...>{};

        template<class S1, class S2>
        using Concat = Invoke<concat<S1, S2>>;

        template<unsigned N> struct gen_seq;
        template<unsigned N> using GenSeq = Invoke<gen_seq<N>>;

        template<unsigned N>
        struct gen_seq : Concat<GenSeq<N/2>, GenSeq<N - N/2>>{};

        template<> struct gen_seq<0> : seq<>{};
        template<> struct gen_seq<1> : seq<0>{};

        template <typename Seq, typename Tuple> 
        struct pop_back_helper;

        template <unsigned ... N, typename Tuple>
        struct pop_back_helper<seq<N...>, Tuple>
        {
            template <template <typename ... Args> class U>
            using rebind = U<typename std::tuple_element<N, Tuple>::type...>;
        };

        template <typename ... T>
        struct pop_back //: public pop_back_helper<typename gen_seq<sizeof...(T)-1>::type, std::tuple<T...>>
        {
            template <template <typename ... Args> class U>
            using rebind = typename pop_back_helper<typename gen_seq<sizeof...(T)-1>::type, std::tuple<T...>>::template rebind<U>;
        };

        template <>
        struct pop_back<>
        {
            template <template <typename ... Args> class U>
            using rebind = U<>;
        };

        // from http://stackoverflow.com/questions/2118541/check-if-c0x-parameter-pack-contains-a-type
        template < typename Tp, typename... List >
        struct contains : std::true_type {};

<<<<<<< HEAD
        template < typename Tp, typename Head, typename... Rest >
        struct contains<Tp, Head, Rest...>
        : std::conditional< std::is_same<Tp, Head>::value,
            std::true_type,
            contains<Tp, Rest...>
        >::type {};

        template < typename Tp >
        struct contains<Tp> : std::false_type {};

        template <typename T>
        struct empty_context
=======
        query_string(const query_string& qs)
            : url_(qs.url_)
        {
            for(auto p:qs.key_value_pairs_)
            {
                key_value_pairs_.push_back((char*)(p-qs.url_.c_str()+url_.c_str()));
            }
        }

        query_string& operator = (const query_string& qs)
        {
            url_ = qs.url_;
            key_value_pairs_.clear();
            for(auto p:qs.key_value_pairs_)
            {
                key_value_pairs_.push_back((char*)(p-qs.url_.c_str()+url_.c_str()));
            }
            return *this;
        }

        query_string& operator = (query_string&& qs)
        {
            key_value_pairs_ = std::move(qs.key_value_pairs_);
            char* old_data = (char*)qs.url_.c_str();
            url_ = std::move(qs.url_);
            for(auto& p:key_value_pairs_)
            {
                p += (char*)url_.c_str() - old_data;
            }
            return *this;
        }


        query_string(std::string url)
            : url_(std::move(url))
>>>>>>> 21b02777
        {
        };

    } // namespace black_magic

    namespace detail
    {

        template <class T, std::size_t N, class... Args>
        struct get_index_of_element_from_tuple_by_type_impl
        {
            static constexpr auto value = N;
        };

        template <class T, std::size_t N, class... Args>
        struct get_index_of_element_from_tuple_by_type_impl<T, N, T, Args...>
        {
            static constexpr auto value = N;
        };

        template <class T, std::size_t N, class U, class... Args>
        struct get_index_of_element_from_tuple_by_type_impl<T, N, U, Args...>
        {
            static constexpr auto value = get_index_of_element_from_tuple_by_type_impl<T, N + 1, Args...>::value;
        };

    } // namespace detail

    namespace utility
    {
        template <class T, class... Args>
        T get_element_by_type(std::tuple<Args...>& t)
        {
            return std::get<detail::get_index_of_element_from_tuple_by_type_impl<T, 0, Args...>::value>(t);
        }

        template <class T, class... Args>
        T* get_element_by_type_ptr(std::tuple<Args...>& t)
        {
            return &std::get<detail::get_index_of_element_from_tuple_by_type_impl<T, 0, Args...>::value>(t);
        }

    } // namespace utility
}



#pragma once
// settings for crow
// TODO - replace with runtime config. libucl?

/* #ifdef - enables debug mode */
#define CROW_ENABLE_DEBUG

/* #ifdef - enables logging */
#define CROW_ENABLE_LOGGING

/* #define - specifies log level */
/*
	DEBUG 		= 0
	INFO 		= 1
	WARNING		= 2
	ERROR		= 3
	CRITICAL 	= 4

    default to INFO
*/
#define CROW_LOG_LEVEL 1



#pragma once

#include <stdio.h>
#include <string.h>
#include <string>
#include <vector>
#include <iostream>
<<<<<<< HEAD
=======
#include <algorithm>
#include <memory>
#include <boost/lexical_cast.hpp>
#include <boost/algorithm/string/predicate.hpp>
#include <boost/operators.hpp>
#include <vector>
>>>>>>> 21b02777

// ----------------------------------------------------------------------------
// qs_parse (modified)
// https://github.com/bartgrantham/qs_parse
// ----------------------------------------------------------------------------
/*  Similar to strncmp, but handles URL-encoding for either string  */
int qs_strncmp(const char * s, const char * qs, size_t n);


/*  Finds the beginning of each key/value pair and stores a pointer in qs_kv.
 *  Also decodes the value portion of the k/v pair *in-place*.  In a future
 *  enhancement it will also have a compile-time option of sorting qs_kv
 *  alphabetically by key.  */
int qs_parse(char * qs, char * qs_kv[], int qs_kv_size);


/*  Used by qs_parse to decode the value portion of a k/v pair  */
int qs_decode(char * qs);


/*  Looks up the value according to the key on a pre-processed query string
 *  A future enhancement will be a compile-time option to look up the key
 *  in a pre-sorted qs_kv array via a binary search.  */
//char * qs_k2v(const char * key, char * qs_kv[], int qs_kv_size);
 char * qs_k2v(const char * key, char * const * qs_kv, int qs_kv_size, int nth);


/*  Non-destructive lookup of value, based on key.  User provides the
 *  destinaton string and length.  */
char * qs_scanvalue(const char * key, const char * qs, char * val, size_t val_len);

// TODO: implement sorting of the qs_kv array; for now ensure it's not compiled
#undef _qsSORTING

// isxdigit _is_ available in <ctype.h>, but let's avoid another header instead
#define CROW_QS_ISHEX(x)    ((((x)>='0'&&(x)<='9') || ((x)>='A'&&(x)<='F') || ((x)>='a'&&(x)<='f')) ? 1 : 0)
#define CROW_QS_HEX2DEC(x)  (((x)>='0'&&(x)<='9') ? (x)-48 : ((x)>='A'&&(x)<='F') ? (x)-55 : ((x)>='a'&&(x)<='f') ? (x)-87 : 0)
#define CROW_QS_ISQSCHR(x) ((((x)=='=')||((x)=='#')||((x)=='&')||((x)=='\0')) ? 0 : 1)

inline int qs_strncmp(const char * s, const char * qs, size_t n)
{
    int i=0;
    unsigned char u1, u2, unyb, lnyb;

    while(n-- > 0)
    {
        u1 = (unsigned char) *s++;
        u2 = (unsigned char) *qs++;

        if ( ! CROW_QS_ISQSCHR(u1) ) {  u1 = '\0';  }
        if ( ! CROW_QS_ISQSCHR(u2) ) {  u2 = '\0';  }

        if ( u1 == '+' ) {  u1 = ' ';  }
        if ( u1 == '%' ) // easier/safer than scanf
        {
            unyb = (unsigned char) *s++;
            lnyb = (unsigned char) *s++;
            if ( CROW_QS_ISHEX(unyb) && CROW_QS_ISHEX(lnyb) )
                u1 = (CROW_QS_HEX2DEC(unyb) * 16) + CROW_QS_HEX2DEC(lnyb);
            else
                u1 = '\0';
        }

        if ( u2 == '+' ) {  u2 = ' ';  }
        if ( u2 == '%' ) // easier/safer than scanf
        {
            unyb = (unsigned char) *qs++;
            lnyb = (unsigned char) *qs++;
            if ( CROW_QS_ISHEX(unyb) && CROW_QS_ISHEX(lnyb) )
                u2 = (CROW_QS_HEX2DEC(unyb) * 16) + CROW_QS_HEX2DEC(lnyb);
            else
                u2 = '\0';
        }

        if ( u1 != u2 )
            return u1 - u2;
        if ( u1 == '\0' )
            return 0;
        i++;
    }
    if ( CROW_QS_ISQSCHR(*qs) )
        return -1;
    else
        return 0;
}


inline int qs_parse(char * qs, char * qs_kv[], int qs_kv_size)
{
    int i, j;
    char * substr_ptr;

    for(i=0; i<qs_kv_size; i++)  qs_kv[i] = NULL;

    // find the beginning of the k/v substrings
    if ( (substr_ptr = strchr(qs, '?')) != NULL )
        substr_ptr++;
    else
        substr_ptr = qs;

    i=0;
    while(i<qs_kv_size)
    {
        qs_kv[i] = substr_ptr;
        j = strcspn(substr_ptr, "&");
        if ( substr_ptr[j] == '\0' ) {  break;  }
        substr_ptr += j + 1;
        i++;
    }
    i++;  // x &'s -> means x iterations of this loop -> means *x+1* k/v pairs

    // we only decode the values in place, the keys could have '='s in them
    // which will hose our ability to distinguish keys from values later
    for(j=0; j<i; j++)
    {
        substr_ptr = qs_kv[j] + strcspn(qs_kv[j], "=&#");
        if ( substr_ptr[0] == '&' )  // blank value: skip decoding
            substr_ptr[0] = '\0';
        else
            qs_decode(++substr_ptr);
    }

#ifdef _qsSORTING
// TODO: qsort qs_kv, using qs_strncmp() for the comparison
#endif

    return i;
}


inline int qs_decode(char * qs)
{
    int i=0, j=0;

    while( CROW_QS_ISQSCHR(qs[j]) )
    {
        if ( qs[j] == '+' ) {  qs[i] = ' ';  }
        else if ( qs[j] == '%' ) // easier/safer than scanf
        {
            if ( ! CROW_QS_ISHEX(qs[j+1]) || ! CROW_QS_ISHEX(qs[j+2]) )
            {
                qs[i] = '\0';
                return i;
            }
            qs[i] = (CROW_QS_HEX2DEC(qs[j+1]) * 16) + CROW_QS_HEX2DEC(qs[j+2]);
            j+=2;
        }
        else
        {
            qs[i] = qs[j];
        }
        i++;  j++;
    }
    qs[i] = '\0';

    return i;
}


inline char * qs_k2v(const char * key, char * const * qs_kv, int qs_kv_size, int nth = 0)
{
    int i;
    size_t key_len, skip;

    key_len = strlen(key);

#ifdef _qsSORTING
// TODO: binary search for key in the sorted qs_kv
#else  // _qsSORTING
    for(i=0; i<qs_kv_size; i++)
    {
        // we rely on the unambiguous '=' to find the value in our k/v pair
        if ( qs_strncmp(key, qs_kv[i], key_len) == 0 )
        {
            skip = strcspn(qs_kv[i], "=");
            if ( qs_kv[i][skip] == '=' )
                skip++;
            // return (zero-char value) ? ptr to trailing '\0' : ptr to value
            if(nth == 0)
                return qs_kv[i] + skip;
            else 
                --nth;
        }
    }
#endif  // _qsSORTING

    return NULL;
}


inline char * qs_scanvalue(const char * key, const char * qs, char * val, size_t val_len)
{
    size_t i, key_len;
    const char * tmp;

    // find the beginning of the k/v substrings
    if ( (tmp = strchr(qs, '?')) != NULL )
        qs = tmp + 1;

    key_len = strlen(key);
    while(qs[0] != '#' && qs[0] != '\0')
    {
        if ( qs_strncmp(key, qs, key_len) == 0 )
            break;
        qs += strcspn(qs, "&") + 1;
    }

    if ( qs[0] == '\0' ) return NULL;

    qs += strcspn(qs, "=&#");
    if ( qs[0] == '=' )
    {
        qs++;
        i = strcspn(qs, "&=#");
        strncpy(val, qs, (val_len-1)<(i+1) ? (val_len-1) : (i+1));
        qs_decode(val);
    }
    else
    {
        if ( val_len > 0 )
            val[0] = '\0';
    }

    return val;
}
// ----------------------------------------------------------------------------


namespace crow 
{
    class query_string
    {
    public:
        static const int MAX_KEY_VALUE_PAIRS_COUNT = 256;

        query_string()
        {

        }

        query_string(std::string url)
            : url_(std::move(url))
        {
            if (url_.empty())
                return;

            key_value_pairs_.resize(MAX_KEY_VALUE_PAIRS_COUNT);

            int count = qs_parse(&url_[0], &key_value_pairs_[0], MAX_KEY_VALUE_PAIRS_COUNT);
            key_value_pairs_.resize(count);
        }

        void clear() 
        {
            key_value_pairs_.clear();
            url_.clear();
        }

        friend std::ostream& operator<<(std::ostream& os, const query_string& qs)
        {
            os << "[ ";
            for(size_t i = 0; i < qs.key_value_pairs_.size(); ++i) {
                if (i)
                    os << ", ";
                os << qs.key_value_pairs_[i];
            }
            os << " ]";
            return os;

        }

        char* get (const std::string& name) const
        {
            char* ret = qs_k2v(name.c_str(), key_value_pairs_.data(), key_value_pairs_.size());
            return ret;
        }

        std::vector<char*> get_list (const std::string& name) const
        {
            std::vector<char*> ret;
            std::string plus = name + "[]";            
            char* element = nullptr;

            int count = 0;
            while(1)
            {
                element = qs_k2v(plus.c_str(), key_value_pairs_.data(), key_value_pairs_.size(), count++);
                if (!element)
                    break;
                ret.push_back(element);
            }
            return ret;
        }

<<<<<<< HEAD
=======
            bool b() const
            {
#ifndef CROW_JSON_NO_ERROR_CHECK
                if (t() != type::True && t() != type::False)
                    throw std::runtime_error("value is not boolean");
#endif
                return t() == type::True;
            }

            void unescape() const
            {
                if (*(start_-1))
                {
                    char* head = start_;
                    char* tail = start_;
                    while(head != end_)
                    {
                        if (*head == '\\')
                        {
                            switch(*++head)
                            {
                                case '"':  *tail++ = '"'; break;
                                case '\\': *tail++ = '\\'; break;
                                case '/':  *tail++ = '/'; break;
                                case 'b':  *tail++ = '\b'; break;
                                case 'f':  *tail++ = '\f'; break;
                                case 'n':  *tail++ = '\n'; break;
                                case 'r':  *tail++ = '\r'; break;
                                case 't':  *tail++ = '\t'; break;
                                case 'u':
                                    {
                                        auto from_hex = [](char c)
                                        {
                                            if (c >= 'a')
                                                return c - 'a' + 10;
                                            if (c >= 'A')
                                                return c - 'A' + 10;
                                            return c - '0';
                                        };
                                        unsigned int code = 
                                            (from_hex(head[1])<<12) + 
                                            (from_hex(head[2])<< 8) + 
                                            (from_hex(head[3])<< 4) + 
                                            from_hex(head[4]);
                                        if (code >= 0x800)
                                        {
                                            *tail++ = 0b11100000 | (code >> 12);
                                            *tail++ = 0b10000000 | ((code >> 6) & 0b111111);
                                            *tail++ = 0b10000000 | (code & 0b111111);
                                        }
                                        else if (code >= 0x80)
                                        {
                                            *tail++ = 0b11000000 | (code >> 6);
                                            *tail++ = 0b10000000 | (code & 0b111111);
                                        }
                                        else
                                        {
                                            *tail++ = code;
                                        }
                                        head += 4;
                                    }
                                    break;
                            }
                        }
                        else
                            *tail++ = *head;
                        head++;
                    }
                    end_ = tail;
                    *end_ = 0;
                    *(start_-1) = 0;
                }
            }
>>>>>>> 21b02777

    private:
        std::string url_;
        std::vector<char*> key_value_pairs_;
    };

} // end namespace



#pragma once

#include <string>
#include <cstdio>
#include <cstdlib>
#include <ctime>
#include <iostream>
#include <sstream>




namespace crow
{
    enum class LogLevel
    {
        DEBUG,
        INFO,
        WARNING,
        ERROR,
        CRITICAL,
    };

    class ILogHandler {
        public:
            virtual void log(std::string message, LogLevel level) = 0;
    };

    class CerrLogHandler : public ILogHandler {
        public:
            void log(std::string message, LogLevel level) override {
                std::cerr << message;
            }
    };

    class logger {

        private:
            //
            static std::string timestamp()
            {
                char date[32];
                  time_t t = time(0);
                  strftime(date, sizeof(date), "%Y-%m-%d %H:%M:%S", gmtime(&t));
                  return std::string(date);
            }

        public:


            logger(std::string prefix, LogLevel level) : level_(level) {
    #ifdef CROW_ENABLE_LOGGING
                    stringstream_ << "(" << timestamp() << ") [" << prefix << "] ";
    #endif

            }
            ~logger() {
    #ifdef CROW_ENABLE_LOGGING
                if(level_ >= get_current_log_level()) {
                    stringstream_ << std::endl;
                    get_handler_ref()->log(stringstream_.str(), level_);
                }
    #endif
            }

            //
            template <typename T>
            logger& operator<<(T const &value) {

    #ifdef CROW_ENABLE_LOGGING
                if(level_ >= get_current_log_level()) {
                    stringstream_ << value;
                }
    #endif
                return *this;
            }

            //
            static void setLogLevel(LogLevel level) {
                get_log_level_ref() = level;
            }

            static void setHandler(ILogHandler* handler) {
                get_handler_ref() = handler;
            }

            static LogLevel get_current_log_level() {
                return get_log_level_ref();
            }

        private:
            //
            static LogLevel& get_log_level_ref()
            {
                static LogLevel current_level = (LogLevel)CROW_LOG_LEVEL;
                return current_level;
            }
            static ILogHandler*& get_handler_ref()
            {
                static CerrLogHandler default_handler;
                static ILogHandler* current_handler = &default_handler;
                return current_handler;
            }

            //
            std::ostringstream stringstream_;
            LogLevel level_;
    };
}

#define CROW_LOG_CRITICAL   \
        if (crow::logger::get_current_log_level() <= crow::LogLevel::CRITICAL) \
            crow::logger("CRITICAL", crow::LogLevel::CRITICAL)
#define CROW_LOG_ERROR      \
        if (crow::logger::get_current_log_level() <= crow::LogLevel::ERROR) \
            crow::logger("ERROR   ", crow::LogLevel::ERROR)
#define CROW_LOG_WARNING    \
        if (crow::logger::get_current_log_level() <= crow::LogLevel::WARNING) \
            crow::logger("WARNING ", crow::LogLevel::WARNING)
#define CROW_LOG_INFO       \
        if (crow::logger::get_current_log_level() <= crow::LogLevel::INFO) \
            crow::logger("INFO    ", crow::LogLevel::INFO)
#define CROW_LOG_DEBUG      \
        if (crow::logger::get_current_log_level() <= crow::LogLevel::DEBUG) \
            crow::logger("DEBUG   ", crow::LogLevel::DEBUG)




#pragma once

//#define CROW_JSON_NO_ERROR_CHECK

#include <string>
#include <unordered_map>
#include <iostream>
#include <algorithm>
#include <memory>
#include <boost/lexical_cast.hpp>
#include <boost/algorithm/string/predicate.hpp>
#include <boost/operators.hpp>
#include <vector>

#if defined(__GNUG__) || defined(__clang__)
#define crow_json_likely(x) __builtin_expect(x, 1)
#define crow_json_unlikely(x) __builtin_expect(x, 0)
#else
#define crow_json_likely(x) x
#define crow_json_unlikely(x) x
#endif


namespace crow
{
	namespace mustache
	{
		class template_t;
	}

    namespace json
    {
        inline void escape(const std::string& str, std::string& ret)
        {
            ret.reserve(ret.size() + str.size()+str.size()/4);
            for(char c:str)
            {
                switch(c)
                {
                    case '"': ret += "\\\""; break;
                    case '\\': ret += "\\\\"; break;
                    case '\n': ret += "\\n"; break;
                    case '\b': ret += "\\b"; break;
                    case '\f': ret += "\\f"; break;
                    case '\r': ret += "\\r"; break;
                    case '\t': ret += "\\t"; break;
                    default:
                        if (0 <= c && c < 0x20)
                        {
                            ret += "\\u00";
                            auto to_hex = [](char c)
                            {
                                c = c&0xf;
                                if (c < 10)
                                    return '0' + c;
                                return 'a'+c-10;
                            };
                            ret += to_hex(c/16);
                            ret += to_hex(c%16);
                        }
                        else
                            ret += c;
                        break;
                }
            }
        }
        inline std::string escape(const std::string& str)
        {
            std::string ret;
            escape(str, ret);
            return ret;
        }

        enum class type : char
        {
            Null,
            False,
            True,
            Number,
            String,
            List,
            Object,
        };

        class rvalue;
        rvalue load(const char* data, size_t size);

        namespace detail 
        {

            struct r_string 
                : boost::less_than_comparable<r_string>,
                boost::less_than_comparable<r_string, std::string>,
                boost::equality_comparable<r_string>,
                boost::equality_comparable<r_string, std::string>
            {
                r_string() {};
                r_string(char* s, char* e)
                    : s_(s), e_(e)
                {};
                ~r_string()
                {
                    if (owned_)
                        delete[] s_;
                }

                r_string(const r_string& r)
                {
                    *this = r;
                }

                r_string(r_string&& r)
                {
                    *this = r;
                }

                r_string& operator = (r_string&& r)
                {
                    s_ = r.s_;
                    e_ = r.e_;
                    owned_ = r.owned_;
                    return *this;
                }

                r_string& operator = (const r_string& r)
                {
                    s_ = r.s_;
                    e_ = r.e_;
                    owned_ = 0;
                    return *this;
                }

                operator std::string () const
                {
                    return std::string(s_, e_);
                }


                const char* begin() const { return s_; }
                const char* end() const { return e_; }
                size_t size() const { return end() - begin(); }

                using iterator = const char*;
                using const_iterator = const char*;

                char* s_;
                mutable char* e_;
                uint8_t owned_{0};
                friend std::ostream& operator << (std::ostream& os, const r_string& s)
                {
                    os << (std::string)s;
                    return os;
                }
            private:
                void force(char* s, uint32_t length)
                {
                    s_ = s;
                    owned_ = 1;
                }
                friend rvalue crow::json::load(const char* data, size_t size);
            };

            inline bool operator < (const r_string& l, const r_string& r)
            {
                return boost::lexicographical_compare(l,r);
            }

            inline bool operator < (const r_string& l, const std::string& r)
            {
                return boost::lexicographical_compare(l,r);
            }

            inline bool operator > (const r_string& l, const std::string& r)
            {
                return boost::lexicographical_compare(r,l);
            }

            inline bool operator == (const r_string& l, const r_string& r)
            {
                return boost::equals(l,r);
            }

            inline bool operator == (const r_string& l, const std::string& r)
            {
                return boost::equals(l,r);
            }
        }

        class rvalue
        {
            static const int cached_bit = 2;
            static const int error_bit = 4;
        public:
		    rvalue() noexcept : option_{error_bit} 
			{}
            rvalue(type t) noexcept
                : lsize_{}, lremain_{}, t_{t}
            {}
            rvalue(type t, char* s, char* e)  noexcept
                : start_{s},
                end_{e},
                t_{t}
            {}

            rvalue(const rvalue& r)
            : start_(r.start_),
                end_(r.end_),
                key_(r.key_),
                t_(r.t_),
                option_(r.option_)
            {
                copy_l(r);
            }

            rvalue(rvalue&& r) noexcept
            {
                *this = std::move(r);
            }

            rvalue& operator = (const rvalue& r)
            {
                start_ = r.start_;
                end_ = r.end_;
                key_ = r.key_;
                copy_l(r);
                t_ = r.t_;
                option_ = r.option_;
                return *this;
            }
            rvalue& operator = (rvalue&& r) noexcept
            {
                start_ = r.start_;
                end_ = r.end_;
                key_ = std::move(r.key_);
                l_ = std::move(r.l_);
                lsize_ = r.lsize_;
                lremain_ = r.lremain_;
                t_ = r.t_;
                option_ = r.option_;
                return *this;
            }

            explicit operator bool() const noexcept
            {
                return (option_ & error_bit) == 0;
            }

            explicit operator int64_t() const
            {
                return i();
            }

            explicit operator int() const
            {
                return i();
            }

            type t() const
            {
#ifndef CROW_JSON_NO_ERROR_CHECK
                if (option_ & error_bit)
                {
                    throw std::runtime_error("invalid json object");
                }
#endif
                return t_;
            }

            int64_t i() const
            {
#ifndef CROW_JSON_NO_ERROR_CHECK
                if (t() != type::Number)
                    throw std::runtime_error("value is not number");
#endif
                return boost::lexical_cast<int64_t>(start_, end_-start_);
            }

            double d() const
            {
#ifndef CROW_JSON_NO_ERROR_CHECK
                if (t() != type::Number)
                    throw std::runtime_error("value is not number");
#endif
                return boost::lexical_cast<double>(start_, end_-start_);
            }

            void unescape() const
            {
                if (*(start_-1))
                {
                    char* head = start_;
                    char* tail = start_;
                    while(head != end_)
                    {
                        if (*head == '\\')
                        {
                            switch(*++head)
                            {
                                case '"':  *tail++ = '"'; break;
                                case '\\': *tail++ = '\\'; break;
                                case '/':  *tail++ = '/'; break;
                                case 'b':  *tail++ = '\b'; break;
                                case 'f':  *tail++ = '\f'; break;
                                case 'n':  *tail++ = '\n'; break;
                                case 'r':  *tail++ = '\r'; break;
                                case 't':  *tail++ = '\t'; break;
                                case 'u':
                                    {
                                        auto from_hex = [](char c)
                                        {
                                            if (c >= 'a')
                                                return c - 'a' + 10;
                                            if (c >= 'A')
                                                return c - 'A' + 10;
                                            return c - '0';
                                        };
                                        unsigned int code = 
                                            (from_hex(head[1])<<12) + 
                                            (from_hex(head[2])<< 8) + 
                                            (from_hex(head[3])<< 4) + 
                                            from_hex(head[4]);
                                        if (code >= 0x800)
                                        {
                                            *tail++ = 0b11100000 | (code >> 12);
                                            *tail++ = 0b10000000 | ((code >> 6) & 0b111111);
                                            *tail++ = 0b10000000 | (code & 0b111111);
                                        }
                                        else if (code >= 0x80)
                                        {
                                            *tail++ = 0b11000000 | (code >> 6);
                                            *tail++ = 0b10000000 | (code & 0b111111);
                                        }
                                        else
                                        {
                                            *tail++ = code;
                                        }
                                        head += 4;
                                    }
                                    break;
                            }
                        }
                        else
                            *tail++ = *head;
                        head++;
                    }
                    end_ = tail;
                    *end_ = 0;
                    *(start_-1) = 0;
                }
            }

            detail::r_string s() const
            {
#ifndef CROW_JSON_NO_ERROR_CHECK
                if (t() != type::String)
                    throw std::runtime_error("value is not string");
#endif
                unescape();
                return detail::r_string{start_, end_};
            }

            bool has(const char* str) const
            {
                return has(std::string(str));
            }

            bool has(const std::string& str) const
            {
                struct Pred 
                {
                    bool operator()(const rvalue& l, const rvalue& r) const
                    {
                        return l.key_ < r.key_;
                    };
                    bool operator()(const rvalue& l, const std::string& r) const
                    {
<<<<<<< HEAD
                        return l.key_ < r;
                    };
                    bool operator()(const std::string& l, const rvalue& r) const
=======
                        switch(*data)
                        {
                            case '0':
                                state = (NumberParsingState)"\2\2\7\3\4\6\6"[state];
                                /*if (state == NumberParsingState::Minus || state == NumberParsingState::AfterMinus)
                                {
                                    state = NumberParsingState::ZeroFirst;
                                }
                                else if (state == NumberParsingState::Digits || 
                                    state == NumberParsingState::DigitsAfterE || 
                                    state == NumberParsingState::DigitsAfterPoints)
                                {
                                    // ok; pass
                                }
                                else if (state == NumberParsingState::E)
                                {
                                    state = NumberParsingState::DigitsAfterE;
                                }
                                else
                                    return {};*/
								break;
                            case '1': case '2': case '3': 
                            case '4': case '5': case '6': 
                            case '7': case '8': case '9':
                                state = (NumberParsingState)"\3\3\7\3\4\6\6"[state];
                                while(*(data+1) >= '0' && *(data+1) <= '9') data++;
                                /*if (state == NumberParsingState::Minus || state == NumberParsingState::AfterMinus)
                                {
                                    state = NumberParsingState::Digits;
                                }
                                else if (state == NumberParsingState::Digits || 
                                    state == NumberParsingState::DigitsAfterE || 
                                    state == NumberParsingState::DigitsAfterPoints)
                                {
                                    // ok; pass
                                }
                                else if (state == NumberParsingState::E)
                                {
                                    state = NumberParsingState::DigitsAfterE;
                                }
                                else
                                    return {};*/
                                break;
                            case '.':
                                state = (NumberParsingState)"\7\7\4\4\7\7\7"[state];
                                /*
                                if (state == NumberParsingState::Digits || state == NumberParsingState::ZeroFirst)
                                {
                                    state = NumberParsingState::DigitsAfterPoints;
                                }
                                else
                                    return {};
                                */
                                break;
                            case '-':
                                state = (NumberParsingState)"\1\7\7\7\7\6\7"[state];
                                /*if (state == NumberParsingState::Minus)
                                {
                                    state = NumberParsingState::AfterMinus;
                                }
                                else if (state == NumberParsingState::E)
                                {
                                    state = NumberParsingState::DigitsAfterE;
                                }
                                else
                                    return {};*/
                                break;
                            case '+':
                                state = (NumberParsingState)"\7\7\7\7\7\6\7"[state];
                                /*if (state == NumberParsingState::E)
                                {
                                    state = NumberParsingState::DigitsAfterE;
                                }
                                else
                                    return {};*/
                                break;
                            case 'e': case 'E':
                                state = (NumberParsingState)"\7\7\7\5\5\7\7"[state];
                                /*if (state == NumberParsingState::Digits || 
                                    state == NumberParsingState::DigitsAfterPoints)
                                {
                                    state = NumberParsingState::E;
                                }
                                else 
                                    return {};*/
                                break;
                            default:
                                if (crow_json_likely(state == NumberParsingState::ZeroFirst || 
                                        state == NumberParsingState::Digits || 
                                        state == NumberParsingState::DigitsAfterPoints || 
                                        state == NumberParsingState::DigitsAfterE))
                                    return {type::Number, start, data};
                                else
                                    return {};
                        }
                        data++;
                    }

                    return {};
                }

				rvalue decode_value()
                {
                    switch(*data)
>>>>>>> 21b02777
                    {
                        return l < r.key_;
                    };
                };
                if (!is_cached())
                {
                    std::sort(begin(), end(), Pred());
                    set_cached();
                }
                auto it = lower_bound(begin(), end(), str, Pred());
                return it != end() && it->key_ == str;
            }

			int count(const std::string& str)
			{
				return has(str) ? 1 : 0;
			}

            rvalue* begin() const 
			{ 
#ifndef CROW_JSON_NO_ERROR_CHECK
                if (t() != type::Object && t() != type::List)
                    throw std::runtime_error("value is not a container");
#endif
				return l_.get(); 
			}
            rvalue* end() const 
			{ 
#ifndef CROW_JSON_NO_ERROR_CHECK
                if (t() != type::Object && t() != type::List)
                    throw std::runtime_error("value is not a container");
#endif
				return l_.get()+lsize_; 
			}

			const detail::r_string& key() const
			{
				return key_;
			}

            size_t size() const
            {
                if (t() == type::String)
                    return s().size();
#ifndef CROW_JSON_NO_ERROR_CHECK
                if (t() != type::Object && t() != type::List)
                    throw std::runtime_error("value is not a container");
#endif
                return lsize_;
            }

			const rvalue& operator[](int index) const
			{
#ifndef CROW_JSON_NO_ERROR_CHECK
                if (t() != type::List)
                    throw std::runtime_error("value is not a list");
				if (index >= (int)lsize_ || index < 0)
                    throw std::runtime_error("list out of bound");
#endif
				return l_[index];
			}

			const rvalue& operator[](size_t index) const
			{
#ifndef CROW_JSON_NO_ERROR_CHECK
                if (t() != type::List)
                    throw std::runtime_error("value is not a list");
				if (index >= lsize_)
                    throw std::runtime_error("list out of bound");
#endif
				return l_[index];
			}

            const rvalue& operator[](const char* str) const
            {
                return this->operator[](std::string(str));
            }

            const rvalue& operator[](const std::string& str) const
            {
#ifndef CROW_JSON_NO_ERROR_CHECK
                if (t() != type::Object)
                    throw std::runtime_error("value is not an object");
#endif
                struct Pred 
                {
                    bool operator()(const rvalue& l, const rvalue& r) const
                    {
                        return l.key_ < r.key_;
                    };
                    bool operator()(const rvalue& l, const std::string& r) const
                    {
                        return l.key_ < r;
                    };
                    bool operator()(const std::string& l, const rvalue& r) const
                    {
                        return l < r.key_;
                    };
                };
                if (!is_cached())
                {
                    std::sort(begin(), end(), Pred());
                    set_cached();
                }
                auto it = lower_bound(begin(), end(), str, Pred());
                if (it != end() && it->key_ == str)
                    return *it;
#ifndef CROW_JSON_NO_ERROR_CHECK
                throw std::runtime_error("cannot find key");
#else
                static rvalue nullValue;
                return nullValue;
#endif
            }

            void set_error()
            {
                option_|=error_bit;
            }

            bool error() const
            {
                return (option_&error_bit)!=0;
            }
        private:
            bool is_cached() const
            {
                return (option_&cached_bit)!=0;
            }
            void set_cached() const
            {
                option_ |= cached_bit;
            }
            void copy_l(const rvalue& r)
            {
                if (r.t() != type::Object && r.t() != type::List)
                    return;
                lsize_ = r.lsize_;
                lremain_ = 0;
                l_.reset(new rvalue[lsize_]);
                std::copy(r.begin(), r.end(), begin());
            }

            void emplace_back(rvalue&& v)
            {
                if (!lremain_)
                {
                    int new_size = lsize_ + lsize_;
                    if (new_size - lsize_ > 60000)
                        new_size = lsize_ + 60000;
                    if (new_size < 4)
                        new_size = 4;
                    rvalue* p = new rvalue[new_size];
                    rvalue* p2 = p;
                    for(auto& x : *this)
                        *p2++ = std::move(x);
                    l_.reset(p);
                    lremain_ = new_size - lsize_;
                }
                l_[lsize_++] = std::move(v);
                lremain_ --;
            }

            mutable char* start_;
            mutable char* end_;
            detail::r_string key_;
            std::unique_ptr<rvalue[]> l_;
            uint32_t lsize_;
            uint16_t lremain_;
            type t_;
            mutable uint8_t option_{0};

<<<<<<< HEAD
            friend rvalue load_nocopy_internal(char* data, size_t size);
            friend rvalue load(const char* data, size_t size);
            friend std::ostream& operator <<(std::ostream& os, const rvalue& r)
=======
            wvalue& operator = (unsigned short value)
            {
                reset();
                t_ = type::Number;
                d = (double)value;
                return *this;
            }

            wvalue& operator = (short value)
            {
                reset();
                t_ = type::Number;
                d = (double)value;
                return *this;
            }

            wvalue& operator = (long long value)
>>>>>>> 21b02777
            {
                switch(r.t_)
                {

<<<<<<< HEAD
                case type::Null: os << "null"; break;
                case type::False: os << "false"; break;
                case type::True: os << "true"; break;
                case type::Number: os << r.d(); break;
                case type::String: os << '"' << r.s() << '"'; break;
                case type::List: 
                    {
                        os << '['; 
                        bool first = true;
                        for(auto& x : r)
                        {
                            if (!first)
                                os << ',';
                            first = false;
                            os << x;
                        }
                        os << ']'; 
                    }
                    break;
                case type::Object:
                    {
                        os << '{'; 
                        bool first = true;
                        for(auto& x : r)
                        {
                            if (!first)
                                os << ',';
                            os << '"' << escape(x.key_) << "\":";
                            first = false;
                            os << x;
                        }
                        os << '}'; 
                    }
                    break;
                }
                return os;
=======
            wvalue& operator = (long value)
            {
                reset();
                t_ = type::Number;
                d = (double)value;
                return *this;
>>>>>>> 21b02777
            }
        };
        namespace detail {
        }

<<<<<<< HEAD
        inline bool operator == (const rvalue& l, const std::string& r)
        {
            return l.s() == r;
        }

        inline bool operator == (const std::string& l, const rvalue& r)
        {
            return l == r.s();
        }

        inline bool operator != (const rvalue& l, const std::string& r)
        {
            return l.s() != r;
        }

        inline bool operator != (const std::string& l, const rvalue& r)
        {
            return l != r.s();
        }
=======
            wvalue& operator = (int value)
            {
                reset();
                t_ = type::Number;
                d = (double)value;
                return *this;
            }

            wvalue& operator = (unsigned long long value)
            {
                reset();
                t_ = type::Number;
                d = (double)value;
                return *this;
            }

            wvalue& operator = (unsigned long value)
            {
                reset();
                t_ = type::Number;
                d = (double)value;
                return *this;
            }

            wvalue& operator = (unsigned int value)
            {
                reset();
                t_ = type::Number;
                d = (double)value;
                return *this;
            }
>>>>>>> 21b02777

        inline bool operator == (const rvalue& l, double r)
        {
            return l.d() == r;
        }

        inline bool operator == (double l, const rvalue& r)
        {
            return l == r.d();
        }

        inline bool operator != (const rvalue& l, double r)
        {
            return l.d() != r;
        }

        inline bool operator != (double l, const rvalue& r)
        {
            return l != r.d();
        }


        inline rvalue load_nocopy_internal(char* data, size_t size)
        {
            //static const char* escaped = "\"\\/\b\f\n\r\t";
			struct Parser
			{
				Parser(char* data, size_t size)
					: data(data)
				{
				}

            	bool consume(char c)
                {
                    if (crow_json_unlikely(*data != c))
                        return false;
                    data++;
                    return true;
                }

				void ws_skip()
                {
					while(*data == ' ' || *data == '\t' || *data == '\r' || *data == '\n') ++data;
                };

            	rvalue decode_string()
                {
                    if (crow_json_unlikely(!consume('"')))
                        return {};
                    char* start = data;
                    uint8_t has_escaping = 0;
                    while(1)
                    {
                        if (crow_json_likely(*data != '"' && *data != '\\' && *data != '\0'))
                        {
                            data ++;
                        }
                        else if (*data == '"')
                        {
                            *data = 0;
                            *(start-1) = has_escaping;
                            data++;
                            return {type::String, start, data-1};
                        }
                        else if (*data == '\\')
                        {
                            has_escaping = 1;
                            data++;
                            switch(*data)
                            {
                                case 'u':
                                    {
                                        auto check = [](char c)
                                        {
                                            return 
                                                ('0' <= c && c <= '9') ||
                                                ('a' <= c && c <= 'f') ||
                                                ('A' <= c && c <= 'F');
                                        };
                                        if (!(check(*(data+1)) && 
                                            check(*(data+2)) && 
                                            check(*(data+3)) && 
                                            check(*(data+4))))
                                            return {};
                                    }
                                    data += 5;
                                    break;
                                case '"':
                                case '\\':
                                case '/':
                                case 'b':
                                case 'f':
                                case 'n':
                                case 'r':
                                case 't':
                                    data ++;
                                    break;
                                default:
                                    return {};
                            }
                        }
                        else
                            return {};
                    }
                    return {};
                }

            	rvalue decode_list()
                {
					rvalue ret(type::List);
					if (crow_json_unlikely(!consume('[')))
                    {
                        ret.set_error();
						return ret;
                    }
					ws_skip();
					if (crow_json_unlikely(*data == ']'))
					{
						data++;
						return ret;
					}

					while(1)
					{
                        auto v = decode_value();
						if (crow_json_unlikely(!v))
                        {
                            ret.set_error();
                            break;
                        }
						ws_skip();
                        ret.emplace_back(std::move(v));
                        if (*data == ']')
                        {
                            data++;
                            break;
                        }
                        if (crow_json_unlikely(!consume(',')))
                        {
                            ret.set_error();
                            break;
                        }
						ws_skip();
					}
                    return ret;
                }

				rvalue decode_number()
                {
                    char* start = data;

                    enum NumberParsingState
                    {
                        Minus,
                        AfterMinus,
                        ZeroFirst,
                        Digits,
                        DigitsAfterPoints,
                        E,
                        DigitsAfterE,
                        Invalid,
                    } state{Minus};
                    while(crow_json_likely(state != Invalid))
                    {
                        switch(*data)
                        {
                            case '0':
                                state = (NumberParsingState)"\2\2\7\3\4\6\6"[state];
                                /*if (state == NumberParsingState::Minus || state == NumberParsingState::AfterMinus)
                                {
                                    state = NumberParsingState::ZeroFirst;
                                }
                                else if (state == NumberParsingState::Digits || 
                                    state == NumberParsingState::DigitsAfterE || 
                                    state == NumberParsingState::DigitsAfterPoints)
                                {
                                    // ok; pass
                                }
                                else if (state == NumberParsingState::E)
                                {
                                    state = NumberParsingState::DigitsAfterE;
                                }
                                else
                                    return {};*/
								break;
                            case '1': case '2': case '3': 
                            case '4': case '5': case '6': 
                            case '7': case '8': case '9':
                                state = (NumberParsingState)"\3\3\7\3\4\6\6"[state];
                                while(*(data+1) >= '0' && *(data+1) <= '9') data++;
                                /*if (state == NumberParsingState::Minus || state == NumberParsingState::AfterMinus)
                                {
                                    state = NumberParsingState::Digits;
                                }
                                else if (state == NumberParsingState::Digits || 
                                    state == NumberParsingState::DigitsAfterE || 
                                    state == NumberParsingState::DigitsAfterPoints)
                                {
                                    // ok; pass
                                }
                                else if (state == NumberParsingState::E)
                                {
                                    state = NumberParsingState::DigitsAfterE;
                                }
                                else
                                    return {};*/
                                break;
                            case '.':
                                state = (NumberParsingState)"\7\7\7\4\7\7\7"[state];
                                /*
                                if (state == NumberParsingState::Digits)
                                {
                                    state = NumberParsingState::DigitsAfterPoints;
                                }
                                else
                                    return {};
                                */
                                break;
                            case '-':
                                state = (NumberParsingState)"\1\7\7\7\7\6\7"[state];
                                /*if (state == NumberParsingState::Minus)
                                {
                                    state = NumberParsingState::AfterMinus;
                                }
                                else if (state == NumberParsingState::E)
                                {
                                    state = NumberParsingState::DigitsAfterE;
                                }
                                else
                                    return {};*/
                                break;
                            case '+':
                                state = (NumberParsingState)"\7\7\7\7\7\6\7"[state];
                                /*if (state == NumberParsingState::E)
                                {
                                    state = NumberParsingState::DigitsAfterE;
                                }
                                else
                                    return {};*/
                                break;
                            case 'e': case 'E':
                                state = (NumberParsingState)"\7\7\7\5\5\7\7"[state];
                                /*if (state == NumberParsingState::Digits || 
                                    state == NumberParsingState::DigitsAfterPoints)
                                {
                                    state = NumberParsingState::E;
                                }
                                else 
                                    return {};*/
                                break;
                            default:
                                if (crow_json_likely(state == NumberParsingState::ZeroFirst || 
                                        state == NumberParsingState::Digits || 
                                        state == NumberParsingState::DigitsAfterPoints || 
                                        state == NumberParsingState::DigitsAfterE))
                                    return {type::Number, start, data};
                                else
                                    return {};
                        }
                        data++;
                    }

                    return {};
                }

				rvalue decode_value()
                {
                    switch(*data)
                    {
                        case '[':
							return decode_list();
                        case '{':
							return decode_object();
                        case '"':
                            return decode_string();
                        case 't':
                            if (//e-data >= 4 &&
                                    data[1] == 'r' &&
                                    data[2] == 'u' &&
                                    data[3] == 'e')
                            {
                                data += 4;
                                return {type::True};
                            }
                            else
                                return {};
                        case 'f':
                            if (//e-data >= 5 &&
                                    data[1] == 'a' &&
                                    data[2] == 'l' &&
                                    data[3] == 's' &&
                                    data[4] == 'e')
                            {
                                data += 5;
                                return {type::False};
                            }
                            else
                                return {};
                        case 'n':
                            if (//e-data >= 4 &&
                                    data[1] == 'u' &&
                                    data[2] == 'l' &&
                                    data[3] == 'l')
                            {
                                data += 4;
                                return {type::Null};
                            }
                            else
                                return {};
                        //case '1': case '2': case '3': 
                        //case '4': case '5': case '6': 
                        //case '7': case '8': case '9':
                        //case '0': case '-':
                        default:
                            return decode_number();
                    }
                    return {};
                }

				rvalue decode_object()
                {
                    rvalue ret(type::Object);
                    if (crow_json_unlikely(!consume('{')))
                    {
                        ret.set_error();
                        return ret;
                    }

					ws_skip();

                    if (crow_json_unlikely(*data == '}'))
                    {
                        data++;
                        return ret;
                    }

                    while(1)
                    {
                        auto t = decode_string();
                        if (crow_json_unlikely(!t))
                        {
                            ret.set_error();
                            break;
                        }

						ws_skip();
                        if (crow_json_unlikely(!consume(':')))
                        {
                            ret.set_error();
                            break;
                        }

						// TODO caching key to speed up (flyweight?)
                        auto key = t.s();

						ws_skip();
                        auto v = decode_value();
                        if (crow_json_unlikely(!v))
                        {
                            ret.set_error();
                            break;
                        }
						ws_skip();

                        v.key_ = std::move(key);
                        ret.emplace_back(std::move(v));
                        if (crow_json_unlikely(*data == '}'))
                        {
                            data++;
                            break;
                        }
                        if (crow_json_unlikely(!consume(',')))
                        {
                            ret.set_error();
                            break;
                        }
						ws_skip();
                    }
                    return ret;
                }

				rvalue parse()
				{
                    ws_skip();
					auto ret = decode_value(); // or decode object?
					ws_skip();
                    if (ret && *data != '\0')
                        ret.set_error();
					return ret;
				}

				char* data;
			};
			return Parser(data, size).parse();
        }
        inline rvalue load(const char* data, size_t size)
        {
            char* s = new char[size+1];
            memcpy(s, data, size);
            s[size] = 0;
            auto ret = load_nocopy_internal(s, size);
            if (ret)
                ret.key_.force(s, size);
            else
                delete[] s;
            return ret;
        }

        inline rvalue load(const char* data)
        {
            return load(data, strlen(data));
        }

        inline rvalue load(const std::string& str)
        {
            return load(str.data(), str.size());
        }

        class wvalue
        {
			friend class crow::mustache::template_t;
        public:
            type t() const { return t_; }
        private:
            type t_{type::Null};
            double d {};
            std::string s;
            std::unique_ptr<std::vector<wvalue>> l;
            std::unique_ptr<std::unordered_map<std::string, wvalue>> o;
        public:

            wvalue() {}

            wvalue(const rvalue& r)
            {
                t_ = r.t();
                switch(r.t())
                {
                    case type::Null:
                    case type::False:
                    case type::True:
                        return;
                    case type::Number:
                        d = r.d();
                        return;
                    case type::String:
                        s = r.s();
                        return;
                    case type::List:
                        l = std::move(std::unique_ptr<std::vector<wvalue>>(new std::vector<wvalue>{}));
                        l->reserve(r.size());
                        for(auto it = r.begin(); it != r.end(); ++it)
                            l->emplace_back(*it);
                        return;
                    case type::Object:
                        o = std::move(
                            std::unique_ptr<
                                    std::unordered_map<std::string, wvalue>
                                >(
                                new std::unordered_map<std::string, wvalue>{}));
                        for(auto it = r.begin(); it != r.end(); ++it)
                            o->emplace(it->key(), *it);
                        return;
                }
            }

            wvalue(wvalue&& r)
            {
                *this = std::move(r);
            }

            wvalue& operator = (wvalue&& r)
            {
                t_ = r.t_;
                d = r.d;
                s = std::move(r.s);
                l = std::move(r.l);
                o = std::move(r.o);
                return *this;
            }

            void clear()
            {
                t_ = type::Null;
                l.reset();
                o.reset();
            }

            void reset()
            {
                t_ = type::Null;
                l.reset();
                o.reset();
            }

            wvalue& operator = (std::nullptr_t)
            {
                reset();
                return *this;
            }
            wvalue& operator = (bool value)
            {
                reset();
                if (value)
                    t_ = type::True;
                else
                    t_ = type::False;
                return *this;
            }

            wvalue& operator = (double value)
            {
                reset();
                t_ = type::Number;
                d = value;
                return *this;
            }

            wvalue& operator = (uint16_t value)
            {
                reset();
                t_ = type::Number;
                d = (double)value;
                return *this;
            }

            wvalue& operator = (int16_t value)
            {
                reset();
                t_ = type::Number;
                d = (double)value;
                return *this;
            }

            wvalue& operator = (uint32_t value)
            {
                reset();
                t_ = type::Number;
                d = (double)value;
                return *this;
            }

            wvalue& operator = (int32_t value)
            {
                reset();
                t_ = type::Number;
                d = (double)value;
                return *this;
            }

            wvalue& operator = (uint64_t value)
            {
                reset();
                t_ = type::Number;
                d = (double)value;
                return *this;
            }

            wvalue& operator = (int64_t value)
            {
                reset();
                t_ = type::Number;
                d = (double)value;
                return *this;
            }

            wvalue& operator=(const char* str)
            {
                reset();
                t_ = type::String;
                s = str;
                return *this;
            }

            wvalue& operator=(const std::string& str)
            {
                reset();
                t_ = type::String;
                s = str;
                return *this;
            }

            template <typename T>
            wvalue& operator[](const std::vector<T>& v)
            {
                if (t_ != type::List)
                    reset();
                t_ = type::List;
                if (!l)
                    l = std::move(std::unique_ptr<std::vector<wvalue>>(new std::vector<wvalue>{}));
                l->clear();
                l->resize(v.size());
                size_t idx = 0;
                for(auto& x:v)
                {
                    (*l)[idx++] = x;
                }
                return *this;
            }

            wvalue& operator[](unsigned index)
            {
                if (t_ != type::List)
                    reset();
                t_ = type::List;
                if (!l)
                    l = std::move(std::unique_ptr<std::vector<wvalue>>(new std::vector<wvalue>{}));
                if (l->size() < index+1)
                    l->resize(index+1);
                return (*l)[index];
            }

			int count(const std::string& str)
			{
                if (t_ != type::Object)
                    return 0;
                if (!o)
                    return 0;
                return o->count(str);
			}

            wvalue& operator[](const std::string& str)
            {
                if (t_ != type::Object)
                    reset();
                t_ = type::Object;
                if (!o)
                    o = std::move(
                        std::unique_ptr<
                                std::unordered_map<std::string, wvalue>
                            >(
                            new std::unordered_map<std::string, wvalue>{}));
                return (*o)[str];
            }

            size_t estimate_length() const
            {
                switch(t_)
                {
                    case type::Null: return 4;
                    case type::False: return 5;
                    case type::True: return 4;
                    case type::Number: return 30;
                    case type::String: return 2+s.size()+s.size()/2;
                    case type::List: 
                        {
                            size_t sum{};
                            if (l)
                            {
                                for(auto& x:*l)
                                {
                                    sum += 1;
                                    sum += x.estimate_length();
                                }
                            }
                            return sum+2;
                        }
                    case type::Object:
                        {
                            size_t sum{};
                            if (o)
                            {
                                for(auto& kv:*o)
                                {
                                    sum += 2;
                                    sum += 2+kv.first.size()+kv.first.size()/2;
                                    sum += kv.second.estimate_length();
                                }
                            }
                            return sum+2;
                        }
                }
                return 1;
            }


            friend void dump_internal(const wvalue& v, std::string& out);
            friend std::string dump(const wvalue& v);
        };

        inline void dump_string(const std::string& str, std::string& out)
        {
            out.push_back('"');
            escape(str, out);
            out.push_back('"');
        }
        inline void dump_internal(const wvalue& v, std::string& out)
        {
            switch(v.t_)
            {
                case type::Null: out += "null"; break;
                case type::False: out += "false"; break;
                case type::True: out += "true"; break;
                case type::Number: 
                    {
                        char outbuf[128];
                        sprintf(outbuf, "%g", v.d);
                        out += outbuf;
                    }
                    break;
                case type::String: dump_string(v.s, out); break;
                case type::List: 
                     {
                         out.push_back('[');
                         if (v.l)
                         {
                             bool first = true;
                             for(auto& x:*v.l)
                             {
                                 if (!first)
                                 {
                                     out.push_back(',');
                                 }
                                 first = false;
                                 dump_internal(x, out);
                             }
                         }
                         out.push_back(']');
                     }
                     break;
                case type::Object:
                     {
                         out.push_back('{');
                         if (v.o)
                         {
                             bool first = true;
                             for(auto& kv:*v.o)
                             {
                                 if (!first)
                                 {
                                     out.push_back(',');
                                 }
                                 first = false;
                                 dump_string(kv.first, out);
                                 out.push_back(':');
                                 dump_internal(kv.second, out);
                             }
                         }
                         out.push_back('}');
                     }
                     break;
            }
        }

        inline std::string dump(const wvalue& v)
        {
            std::string ret;
            ret.reserve(v.estimate_length());
            dump_internal(v, ret);
            return ret;
        }

        //std::vector<boost::asio::const_buffer> dump_ref(wvalue& v)
        //{
        //}
    }
}

#undef crow_json_likely
#undef crow_json_unlikely



#pragma once
#include <string>
#include <vector>
#include <fstream>
#include <iterator>
#include <functional>


namespace crow
{
    namespace mustache
    {
        using context = json::wvalue;

        template_t load(const std::string& filename);

        class invalid_template_exception : public std::exception
        {
            public:
            invalid_template_exception(const std::string& msg)
                : msg("crow::mustache error: " + msg)
            {
            }
            virtual const char* what() const throw()
            {
                return msg.c_str();
            }
            std::string msg;
        };

        enum class ActionType
        {
            Ignore,
            Tag,
            UnescapeTag,
            OpenBlock,
            CloseBlock,
            ElseBlock,
            Partial,
        };

        struct Action
        {
            int start;
            int end;
            int pos;
            ActionType t;
            Action(ActionType t, int start, int end, int pos = 0) 
                : start(start), end(end), pos(pos), t(t)
            {}
        };

        class template_t 
        {
        public:
            template_t(std::string body)
                : body_(std::move(body))
            {
                // {{ {{# {{/ {{^ {{! {{> {{=
                parse();
            }

        private:
            std::string tag_name(const Action& action)
            {
                return body_.substr(action.start, action.end - action.start);
            }
            auto find_context(const std::string& name, const std::vector<context*>& stack)->std::pair<bool, context&>
            {
                if (name == ".")
                {
                    return {true, *stack.back()};
                }
                int dotPosition = name.find(".");
                if (dotPosition == (int)name.npos)
                {
                    for(auto it = stack.rbegin(); it != stack.rend(); ++it)
                    {
                        if ((*it)->t() == json::type::Object)
                        {
                            if ((*it)->count(name))
                                return {true, (**it)[name]};
                        }
                    }
                }
                else
                {
                    std::vector<int> dotPositions;
                    dotPositions.push_back(-1);
                    while(dotPosition != (int)name.npos)
                    {
                        dotPositions.push_back(dotPosition);
                        dotPosition = name.find(".", dotPosition+1);
                    }
                    dotPositions.push_back(name.size());
                    std::vector<std::string> names;
                    names.reserve(dotPositions.size()-1);
                    for(int i = 1; i < (int)dotPositions.size(); i ++)
                        names.emplace_back(name.substr(dotPositions[i-1]+1, dotPositions[i]-dotPositions[i-1]-1));

                    for(auto it = stack.rbegin(); it != stack.rend(); ++it)
                    {
                        context* view = *it;
                        bool found = true;
                        for(auto jt = names.begin(); jt != names.end(); ++jt)
                        {
                            if (view->t() == json::type::Object &&
                                view->count(*jt))
                            {
                                view = &(*view)[*jt];
                            }
                            else
                            {
                                found = false;
                                break;
                            }
                        }
                        if (found)
                            return {true, *view};
                    }

                }

                static json::wvalue empty_str;
                empty_str = "";
                return {false, empty_str};
            }

            void escape(const std::string& in, std::string& out)
            {
                out.reserve(out.size() + in.size());
                for(auto it = in.begin(); it != in.end(); ++it)
                {
                    switch(*it)
                    {
                        case '&': out += "&amp;"; break;
                        case '<': out += "&lt;"; break;
                        case '>': out += "&gt;"; break;
                        case '"': out += "&quot;"; break;
                        case '\'': out += "&#39;"; break;
                        case '/': out += "&#x2F;"; break;
                        default: out += *it; break;
                    }
                }
            }

            void render_internal(int actionBegin, int actionEnd, std::vector<context*>& stack, std::string& out, int indent)
            {
                int current = actionBegin;

                if (indent)
                    out.insert(out.size(), indent, ' ');

                while(current < actionEnd)
                {
                    auto& fragment = fragments_[current];
                    auto& action = actions_[current];
                    render_fragment(fragment, indent, out);
                    switch(action.t)
                    {
                        case ActionType::Ignore:
                            // do nothing
                            break;
                        case ActionType::Partial:
                            {
                                std::string partial_name = tag_name(action);
                                auto partial_templ = load(partial_name);
                                int partial_indent = action.pos;
                                partial_templ.render_internal(0, partial_templ.fragments_.size()-1, stack, out, partial_indent?indent+partial_indent:0);
                            }
                            break;
                        case ActionType::UnescapeTag:
                        case ActionType::Tag:
                            {
                                auto optional_ctx = find_context(tag_name(action), stack);
                                auto& ctx = optional_ctx.second;
                                switch(ctx.t())
                                {
                                    case json::type::Number:
                                        out += json::dump(ctx);
                                        break;
                                    case json::type::String:
                                        if (action.t == ActionType::Tag)
                                            escape(ctx.s, out);
                                        else
                                            out += ctx.s;
                                        break;
                                    default:
                                        throw std::runtime_error("not implemented tag type" + boost::lexical_cast<std::string>((int)ctx.t()));
                                }
                            }
                            break;
                        case ActionType::ElseBlock:
                            {
                                static context nullContext;
                                auto optional_ctx = find_context(tag_name(action), stack);
                                if (!optional_ctx.first)
                                {
                                    stack.emplace_back(&nullContext);
                                    break;
                                }

                                auto& ctx = optional_ctx.second;
                                switch(ctx.t())
                                {
                                    case json::type::List:
                                        if (ctx.l && !ctx.l->empty())
                                            current = action.pos;
                                        else
                                            stack.emplace_back(&nullContext);
                                        break;
                                    case json::type::False:
                                    case json::type::Null:
                                        stack.emplace_back(&nullContext);
                                        break;
                                    default:
                                        current = action.pos;
                                        break;
                                }
                                break;
                            }
                        case ActionType::OpenBlock:
                            {
                                auto optional_ctx = find_context(tag_name(action), stack);
                                if (!optional_ctx.first)
                                {
                                    current = action.pos;
                                    break;
                                }

                                auto& ctx = optional_ctx.second;
                                switch(ctx.t())
                                {
                                    case json::type::List:
                                        if (ctx.l)
                                            for(auto it = ctx.l->begin(); it != ctx.l->end(); ++it)
                                            {
                                                stack.push_back(&*it);
                                                render_internal(current+1, action.pos, stack, out, indent);
                                                stack.pop_back();
                                            }
                                        current = action.pos;
                                        break;
                                    case json::type::Number:
                                    case json::type::String:
                                    case json::type::Object:
                                    case json::type::True:
                                        stack.push_back(&ctx);
                                        break;
                                    case json::type::False:
                                    case json::type::Null:
                                        current = action.pos;
                                        break;
                                    default:
                                        throw std::runtime_error("{{#: not implemented context type: " + boost::lexical_cast<std::string>((int)ctx.t()));
                                        break;
                                }
                                break;
                            }
                        case ActionType::CloseBlock:
                            stack.pop_back();
                            break;
                        default:
                            throw std::runtime_error("not implemented " + boost::lexical_cast<std::string>((int)action.t));
                    }
                    current++;
                }
                auto& fragment = fragments_[actionEnd];
                render_fragment(fragment, indent, out);
            }
            void render_fragment(const std::pair<int, int> fragment, int indent, std::string& out)
            {
                if (indent)
                {
                    for(int i = fragment.first; i < fragment.second; i ++)
                    {
                        out += body_[i];
                        if (body_[i] == '\n' && i+1 != (int)body_.size())
                            out.insert(out.size(), indent, ' ');
                    }
                }
                else
                    out.insert(out.size(), body_, fragment.first, fragment.second-fragment.first);
            }
        public:
            std::string render()
            {
				context empty_ctx;
				std::vector<context*> stack;
				stack.emplace_back(&empty_ctx);

                std::string ret;
                render_internal(0, fragments_.size()-1, stack, ret, 0);
                return ret;
            }
            std::string render(context& ctx)
            {
				std::vector<context*> stack;
				stack.emplace_back(&ctx);

                std::string ret;
                render_internal(0, fragments_.size()-1, stack, ret, 0);
                return ret;
            }

        private:

            void parse()
            {
                std::string tag_open = "{{";
                std::string tag_close = "}}";

                std::vector<int> blockPositions;
                
                size_t current = 0;
                while(1)
                {
                    size_t idx = body_.find(tag_open, current);
                    if (idx == body_.npos)
                    {
                        fragments_.emplace_back(current, body_.size());
                        actions_.emplace_back(ActionType::Ignore, 0, 0);
                        break;
                    }
                    fragments_.emplace_back(current, idx);

                    idx += tag_open.size();
                    size_t endIdx = body_.find(tag_close, idx);
                    if (endIdx == idx)
                    {
                        throw invalid_template_exception("empty tag is not allowed");
                    }
                    if (endIdx == body_.npos)
                    {
                        // error, no matching tag
                        throw invalid_template_exception("not matched opening tag");
                    }
                    current = endIdx + tag_close.size();
                    switch(body_[idx])
                    {
                        case '#':
                            idx++;
                            while(body_[idx] == ' ') idx++;
                            while(body_[endIdx-1] == ' ') endIdx--;
                            blockPositions.emplace_back(actions_.size());
                            actions_.emplace_back(ActionType::OpenBlock, idx, endIdx);
                            break;
                        case '/':
                            idx++;
                            while(body_[idx] == ' ') idx++;
                            while(body_[endIdx-1] == ' ') endIdx--;
                            {
                                auto& matched = actions_[blockPositions.back()];
                                if (body_.compare(idx, endIdx-idx, 
                                        body_, matched.start, matched.end - matched.start) != 0)
                                {
                                    throw invalid_template_exception("not matched {{# {{/ pair: " + 
                                        body_.substr(matched.start, matched.end - matched.start) + ", " + 
                                        body_.substr(idx, endIdx-idx));
                                }
								matched.pos = actions_.size();
                            }
                            actions_.emplace_back(ActionType::CloseBlock, idx, endIdx, blockPositions.back());
                            blockPositions.pop_back();
                            break;
                        case '^':
                            idx++;
                            while(body_[idx] == ' ') idx++;
                            while(body_[endIdx-1] == ' ') endIdx--;
                            blockPositions.emplace_back(actions_.size());
                            actions_.emplace_back(ActionType::ElseBlock, idx, endIdx);
                            break;
                        case '!':
                            // do nothing action
                            actions_.emplace_back(ActionType::Ignore, idx+1, endIdx);
                            break;
                        case '>': // partial
                            idx++;
                            while(body_[idx] == ' ') idx++;
                            while(body_[endIdx-1] == ' ') endIdx--;
                            actions_.emplace_back(ActionType::Partial, idx, endIdx);
                            break;
                        case '{':
                            if (tag_open != "{{" || tag_close != "}}")
                                throw invalid_template_exception("cannot use triple mustache when delimiter changed");

                            idx ++;
                            if (body_[endIdx+2] != '}')
                            {
                                throw invalid_template_exception("{{{: }}} not matched");
                            }
                            while(body_[idx] == ' ') idx++;
                            while(body_[endIdx-1] == ' ') endIdx--;
                            actions_.emplace_back(ActionType::UnescapeTag, idx, endIdx);
                            current++;
                            break;
                        case '&':
                            idx ++;
                            while(body_[idx] == ' ') idx++;
                            while(body_[endIdx-1] == ' ') endIdx--;
                            actions_.emplace_back(ActionType::UnescapeTag, idx, endIdx);
                            break;
                        case '=':
                            // tag itself is no-op
                            idx ++;
                            actions_.emplace_back(ActionType::Ignore, idx, endIdx);
                            endIdx --;
                            if (body_[endIdx] != '=')
                                throw invalid_template_exception("{{=: not matching = tag: "+body_.substr(idx, endIdx-idx));
                            endIdx --;
                            while(body_[idx] == ' ') idx++;
                            while(body_[endIdx] == ' ') endIdx--;
                            endIdx++;
                            {
                                bool succeeded = false;
                                for(size_t i = idx; i < endIdx; i++)
                                {
                                    if (body_[i] == ' ')
                                    {
                                        tag_open = body_.substr(idx, i-idx);
                                        while(body_[i] == ' ') i++;
                                        tag_close = body_.substr(i, endIdx-i);
                                        if (tag_open.empty())
                                            throw invalid_template_exception("{{=: empty open tag");
                                        if (tag_close.empty())
                                            throw invalid_template_exception("{{=: empty close tag");

                                        if (tag_close.find(" ") != tag_close.npos)
                                            throw invalid_template_exception("{{=: invalid open/close tag: "+tag_open+" " + tag_close);
                                        succeeded = true;
                                        break;
                                    }
                                }
                                if (!succeeded)
                                    throw invalid_template_exception("{{=: cannot find space between new open/close tags");
                            }
                            break;
                        default:
                            // normal tag case;
                            while(body_[idx] == ' ') idx++;
                            while(body_[endIdx-1] == ' ') endIdx--;
                            actions_.emplace_back(ActionType::Tag, idx, endIdx);
                            break;
                    }
                }

                // removing standalones
                for(int i = actions_.size()-2; i >= 0; i --)
                {
                    if (actions_[i].t == ActionType::Tag || actions_[i].t == ActionType::UnescapeTag)
                        continue;
                    auto& fragment_before = fragments_[i];
                    auto& fragment_after = fragments_[i+1];
                    bool is_last_action = i == (int)actions_.size()-2;
                    bool all_space_before = true;
                    int j, k;
                    for(j = fragment_before.second-1;j >= fragment_before.first;j--)
                    {
                        if (body_[j] != ' ')
                        {
                            all_space_before = false;
                            break;
                        }
                    }
                    if (all_space_before && i > 0)
                        continue;
                    if (!all_space_before && body_[j] != '\n')
                        continue;
                    bool all_space_after = true;
                    for(k = fragment_after.first; k < (int)body_.size() && k < fragment_after.second; k ++)
                    {
                        if (body_[k] != ' ')
                        {
                            all_space_after = false;
                            break;
                        }
                    }
                    if (all_space_after && !is_last_action)
                        continue;
                    if (!all_space_after && 
                            !(
                                body_[k] == '\n' 
                            || 
                                (body_[k] == '\r' && 
                                k + 1 < (int)body_.size() && 
                                body_[k+1] == '\n')))
                        continue;
                    if (actions_[i].t == ActionType::Partial)
                    {
                        actions_[i].pos = fragment_before.second - j - 1;
                    }
                    fragment_before.second = j+1;
                    if (!all_space_after)
                    {
                        if (body_[k] == '\n')
                            k++;
                        else 
                            k += 2;
                        fragment_after.first = k;
                    }
                }
            }
            
            std::vector<std::pair<int,int>> fragments_;
            std::vector<Action> actions_;
            std::string body_;
        };

        inline template_t compile(const std::string& body)
        {
            return template_t(body);
        }
        namespace detail
        {
            inline std::string& get_template_base_directory_ref()
            {
                static std::string template_base_directory = "templates";
                return template_base_directory;
            }
        }

        inline std::string default_loader(const std::string& filename)
        {
            std::ifstream inf(detail::get_template_base_directory_ref() + filename);
            if (!inf)
                return {};
            return {std::istreambuf_iterator<char>(inf), std::istreambuf_iterator<char>()};
        }

        namespace detail
        {
            inline std::function<std::string (std::string)>& get_loader_ref()
            {
                static std::function<std::string (std::string)> loader = default_loader;
                return loader;
            }
        }

        inline void set_base(const std::string& path)
        {
            auto& base = detail::get_template_base_directory_ref();
            base = path;
            if (base.back() != '\\' && 
                base.back() != '/')
            {
                base += '/';
            }
        }

        inline void set_loader(std::function<std::string(std::string)> loader)
        {
            detail::get_loader_ref() = std::move(loader);
        }

        inline template_t load(const std::string& filename)
        {
            return compile(detail::get_loader_ref()(filename));
        }
    }
}



/* merged revision: 5b951d74bd66ec9d38448e0a85b1cf8b85d97db3 */
/* Copyright Joyent, Inc. and other Node contributors. All rights reserved.
 *
 * Permission is hereby granted, free of charge, to any person obtaining a copy
 * of this software and associated documentation files (the "Software"), to
 * deal in the Software without restriction, including without limitation the
 * rights to use, copy, modify, merge, publish, distribute, sublicense, and/or
 * sell copies of the Software, and to permit persons to whom the Software is
 * furnished to do so, subject to the following conditions:
 *
 * The above copyright notice and this permission notice shall be included in
 * all copies or substantial portions of the Software.
 *
 * THE SOFTWARE IS PROVIDED "AS IS", WITHOUT WARRANTY OF ANY KIND, EXPRESS OR
 * IMPLIED, INCLUDING BUT NOT LIMITED TO THE WARRANTIES OF MERCHANTABILITY,
 * FITNESS FOR A PARTICULAR PURPOSE AND NONINFRINGEMENT. IN NO EVENT SHALL THE
 * AUTHORS OR COPYRIGHT HOLDERS BE LIABLE FOR ANY CLAIM, DAMAGES OR OTHER
 * LIABILITY, WHETHER IN AN ACTION OF CONTRACT, TORT OR OTHERWISE, ARISING
 * FROM, OUT OF OR IN CONNECTION WITH THE SOFTWARE OR THE USE OR OTHER DEALINGS
 * IN THE SOFTWARE.
 */
#ifndef http_parser_h
#define http_parser_h
#ifdef __cplusplus
extern "C" {
#endif

/* Also update SONAME in the Makefile whenever you change these. */
#define HTTP_PARSER_VERSION_MAJOR 2
#define HTTP_PARSER_VERSION_MINOR 3
#define HTTP_PARSER_VERSION_PATCH 0

#include <sys/types.h>
#if defined(_WIN32) && !defined(__MINGW32__) && (!defined(_MSC_VER) || _MSC_VER<1600)
#include <BaseTsd.h>
#include <stddef.h>
typedef __int8 int8_t;
typedef unsigned __int8 uint8_t;
typedef __int16 int16_t;
typedef unsigned __int16 uint16_t;
typedef __int32 int32_t;
typedef unsigned __int32 uint32_t;
typedef __int64 int64_t;
typedef unsigned __int64 uint64_t;
#else
#include <stdint.h>
#endif

/* Compile with -DHTTP_PARSER_STRICT=0 to make less checks, but run
 * faster
 */
#ifndef HTTP_PARSER_STRICT
# define HTTP_PARSER_STRICT 1
#endif

/* Maximium header size allowed. If the macro is not defined
 * before including this header then the default is used. To
 * change the maximum header size, define the macro in the build
 * environment (e.g. -DHTTP_MAX_HEADER_SIZE=<value>). To remove
 * the effective limit on the size of the header, define the macro
 * to a very large number (e.g. -DHTTP_MAX_HEADER_SIZE=0x7fffffff)
 */
#ifndef HTTP_MAX_HEADER_SIZE
# define HTTP_MAX_HEADER_SIZE (80*1024)
#endif

typedef struct http_parser http_parser;
typedef struct http_parser_settings http_parser_settings;


/* Callbacks should return non-zero to indicate an error. The parser will
 * then halt execution.
 *
 * The one exception is on_headers_complete. In a HTTP_RESPONSE parser
 * returning '1' from on_headers_complete will tell the parser that it
 * should not expect a body. This is used when receiving a response to a
 * HEAD request which may contain 'Content-Length' or 'Transfer-Encoding:
 * chunked' headers that indicate the presence of a body.
 *
 * http_data_cb does not return data chunks. It will be call arbitrarally
 * many times for each string. E.G. you might get 10 callbacks for "on_url"
 * each providing just a few characters more data.
 */
typedef int (*http_data_cb) (http_parser*, const char *at, size_t length);
typedef int (*http_cb) (http_parser*);


/* Request Methods */
#define HTTP_METHOD_MAP(XX)         \
  XX(0,  DELETE,      DELETE)       \
  XX(1,  GET,         GET)          \
  XX(2,  HEAD,        HEAD)         \
  XX(3,  POST,        POST)         \
  XX(4,  PUT,         PUT)          \
  /* pathological */                \
  XX(5,  CONNECT,     CONNECT)      \
  XX(6,  OPTIONS,     OPTIONS)      \
  XX(7,  TRACE,       TRACE)        \
  /* webdav */                      \
  XX(8,  COPY,        COPY)         \
  XX(9,  LOCK,        LOCK)         \
  XX(10, MKCOL,       MKCOL)        \
  XX(11, MOVE,        MOVE)         \
  XX(12, PROPFIND,    PROPFIND)     \
  XX(13, PROPPATCH,   PROPPATCH)    \
  XX(14, SEARCH,      SEARCH)       \
  XX(15, UNLOCK,      UNLOCK)       \
  /* subversion */                  \
  XX(16, REPORT,      REPORT)       \
  XX(17, MKACTIVITY,  MKACTIVITY)   \
  XX(18, CHECKOUT,    CHECKOUT)     \
  XX(19, MERGE,       MERGE)        \
  /* upnp */                        \
  XX(20, MSEARCH,     M-SEARCH)     \
  XX(21, NOTIFY,      NOTIFY)       \
  XX(22, SUBSCRIBE,   SUBSCRIBE)    \
  XX(23, UNSUBSCRIBE, UNSUBSCRIBE)  \
  /* RFC-5789 */                    \
  XX(24, PATCH,       PATCH)        \
  XX(25, PURGE,       PURGE)        \
  /* CalDAV */                      \
  XX(26, MKCALENDAR,  MKCALENDAR)   \

enum http_method
  {
#define XX(num, name, string) HTTP_##name = num,
  HTTP_METHOD_MAP(XX)
#undef XX
  };


enum http_parser_type { HTTP_REQUEST, HTTP_RESPONSE, HTTP_BOTH };


/* Flag values for http_parser.flags field */
enum flags
  { F_CHUNKED               = 1 << 0
  , F_CONNECTION_KEEP_ALIVE = 1 << 1
  , F_CONNECTION_CLOSE      = 1 << 2
  , F_TRAILING              = 1 << 3
  , F_UPGRADE               = 1 << 4
  , F_SKIPBODY              = 1 << 5
  };


/* Map for errno-related constants
 * 
 * The provided argument should be a macro that takes 2 arguments.
 */
#define HTTP_ERRNO_MAP(XX)                                           \
  /* No error */                                                     \
  XX(OK, "success")                                                  \
                                                                     \
  /* Callback-related errors */                                      \
  XX(CB_message_begin, "the on_message_begin callback failed")       \
  XX(CB_url, "the on_url callback failed")                           \
  XX(CB_header_field, "the on_header_field callback failed")         \
  XX(CB_header_value, "the on_header_value callback failed")         \
  XX(CB_headers_complete, "the on_headers_complete callback failed") \
  XX(CB_body, "the on_body callback failed")                         \
  XX(CB_message_complete, "the on_message_complete callback failed") \
  XX(CB_status, "the on_status callback failed")                     \
                                                                     \
  /* Parsing-related errors */                                       \
  XX(INVALID_EOF_STATE, "stream ended at an unexpected time")        \
  XX(HEADER_OVERFLOW,                                                \
     "too many header bytes seen; overflow detected")                \
  XX(CLOSED_CONNECTION,                                              \
     "data received after completed connection: close message")      \
  XX(INVALID_VERSION, "invalid HTTP version")                        \
  XX(INVALID_STATUS, "invalid HTTP status code")                     \
  XX(INVALID_METHOD, "invalid HTTP method")                          \
  XX(INVALID_URL, "invalid URL")                                     \
  XX(INVALID_HOST, "invalid host")                                   \
  XX(INVALID_PORT, "invalid port")                                   \
  XX(INVALID_PATH, "invalid path")                                   \
  XX(INVALID_QUERY_STRING, "invalid query string")                   \
  XX(INVALID_FRAGMENT, "invalid fragment")                           \
  XX(LF_EXPECTED, "LF character expected")                           \
  XX(INVALID_HEADER_TOKEN, "invalid character in header")            \
  XX(INVALID_CONTENT_LENGTH,                                         \
     "invalid character in content-length header")                   \
  XX(INVALID_CHUNK_SIZE,                                             \
     "invalid character in chunk size header")                       \
  XX(INVALID_CONSTANT, "invalid constant string")                    \
  XX(INVALID_INTERNAL_STATE, "encountered unexpected internal state")\
  XX(STRICT, "strict mode assertion failed")                         \
  XX(PAUSED, "parser is paused")                                     \
  XX(UNKNOWN, "an unknown error occurred")


/* Define HPE_* values for each errno value above */
#define HTTP_ERRNO_GEN(n, s) HPE_##n,
enum http_errno {
  HTTP_ERRNO_MAP(HTTP_ERRNO_GEN)
};
#undef HTTP_ERRNO_GEN


/* Get an http_errno value from an http_parser */
#define HTTP_PARSER_ERRNO(p)            ((enum http_errno) (p)->http_errno)


struct http_parser {
  /** PRIVATE **/
  unsigned int type : 2;         /* enum http_parser_type */
  unsigned int flags : 6;        /* F_* values from 'flags' enum; semi-public */
  unsigned int state : 8;        /* enum state from http_parser.c */
  unsigned int header_state : 8; /* enum header_state from http_parser.c */
  unsigned int index : 8;        /* index into current matcher */

  uint32_t nread;          /* # bytes read in various scenarios */
  uint64_t content_length; /* # bytes in body (0 if no Content-Length header) */

  /** READ-ONLY **/
  unsigned short http_major;
  unsigned short http_minor;
  unsigned int status_code : 16; /* responses only */
  unsigned int method : 8;       /* requests only */
  unsigned int http_errno : 7;

  /* 1 = Upgrade header was present and the parser has exited because of that.
   * 0 = No upgrade header present.
   * Should be checked when http_parser_execute() returns in addition to
   * error checking.
   */
  unsigned int upgrade : 1;

  /** PUBLIC **/
  void *data; /* A pointer to get hook to the "connection" or "socket" object */
};


struct http_parser_settings {
  http_cb      on_message_begin;
  http_data_cb on_url;
  http_data_cb on_status;
  http_data_cb on_header_field;
  http_data_cb on_header_value;
  http_cb      on_headers_complete;
  http_data_cb on_body;
  http_cb      on_message_complete;
};


enum http_parser_url_fields
  { UF_SCHEMA           = 0
  , UF_HOST             = 1
  , UF_PORT             = 2
  , UF_PATH             = 3
  , UF_QUERY            = 4
  , UF_FRAGMENT         = 5
  , UF_USERINFO         = 6
  , UF_MAX              = 7
  };


/* Result structure for http_parser_parse_url().
 *
 * Callers should index into field_data[] with UF_* values iff field_set
 * has the relevant (1 << UF_*) bit set. As a courtesy to clients (and
 * because we probably have padding left over), we convert any port to
 * a uint16_t.
 */
struct http_parser_url {
  uint16_t field_set;           /* Bitmask of (1 << UF_*) values */
  uint16_t port;                /* Converted UF_PORT string */

  struct {
    uint16_t off;               /* Offset into buffer in which field starts */
    uint16_t len;               /* Length of run in buffer */
  } field_data[UF_MAX];
};


/* Returns the library version. Bits 16-23 contain the major version number,
 * bits 8-15 the minor version number and bits 0-7 the patch level.
 * Usage example:
 *
 *   unsigned long version = http_parser_version();
 *   unsigned major = (version >> 16) & 255;
 *   unsigned minor = (version >> 8) & 255;
 *   unsigned patch = version & 255;
 *   printf("http_parser v%u.%u.%u\n", major, minor, version);
 */
unsigned long http_parser_version(void);

void http_parser_init(http_parser *parser, enum http_parser_type type);


size_t http_parser_execute(http_parser *parser,
                           const http_parser_settings *settings,
                           const char *data,
                           size_t len);


/* If http_should_keep_alive() in the on_headers_complete or
 * on_message_complete callback returns 0, then this should be
 * the last message on the connection.
 * If you are the server, respond with the "Connection: close" header.
 * If you are the client, close the connection.
 */
int http_should_keep_alive(const http_parser *parser);

/* Returns a string version of the HTTP method. */
const char *http_method_str(enum http_method m);

/* Return a string name of the given error */
const char *http_errno_name(enum http_errno err);

/* Return a string description of the given error */
const char *http_errno_description(enum http_errno err);

/* Parse a URL; return nonzero on failure */
int http_parser_parse_url(const char *buf, size_t buflen,
                          int is_connect,
                          struct http_parser_url *u);

/* Pause or un-pause the parser; a nonzero value pauses */
void http_parser_pause(http_parser *parser, int paused);

/* Checks if this is the final chunk of the body. */
int http_body_is_final(const http_parser *parser);

/*#include "http_parser.h"*/
/* Based on src/http/ngx_http_parse.c from NGINX copyright Igor Sysoev
 *
 * Additional changes are licensed under the same terms as NGINX and
 * copyright Joyent, Inc. and other Node contributors. All rights reserved.
 *
 * Permission is hereby granted, free of charge, to any person obtaining a copy
 * of this software and associated documentation files (the "Software"), to
 * deal in the Software without restriction, including without limitation the
 * rights to use, copy, modify, merge, publish, distribute, sublicense, and/or
 * sell copies of the Software, and to permit persons to whom the Software is
 * furnished to do so, subject to the following conditions:
 *
 * The above copyright notice and this permission notice shall be included in
 * all copies or substantial portions of the Software.
 *
 * THE SOFTWARE IS PROVIDED "AS IS", WITHOUT WARRANTY OF ANY KIND, EXPRESS OR
 * IMPLIED, INCLUDING BUT NOT LIMITED TO THE WARRANTIES OF MERCHANTABILITY,
 * FITNESS FOR A PARTICULAR PURPOSE AND NONINFRINGEMENT. IN NO EVENT SHALL THE
 * AUTHORS OR COPYRIGHT HOLDERS BE LIABLE FOR ANY CLAIM, DAMAGES OR OTHER
 * LIABILITY, WHETHER IN AN ACTION OF CONTRACT, TORT OR OTHERWISE, ARISING
 * FROM, OUT OF OR IN CONNECTION WITH THE SOFTWARE OR THE USE OR OTHER DEALINGS
 * IN THE SOFTWARE.
 */
#include <assert.h>
#include <stddef.h>
#include <ctype.h>
#include <stdlib.h>
#include <string.h>
#include <limits.h>

#ifndef ULLONG_MAX
# define ULLONG_MAX ((uint64_t) -1) /* 2^64-1 */
#endif

#ifndef MIN
# define MIN(a,b) ((a) < (b) ? (a) : (b))
#endif

#ifndef ARRAY_SIZE
# define ARRAY_SIZE(a) (sizeof(a) / sizeof((a)[0]))
#endif

#ifndef BIT_AT
# define BIT_AT(a, i)                                                \
  (!!((unsigned int) (a)[(unsigned int) (i) >> 3] &                  \
   (1 << ((unsigned int) (i) & 7))))
#endif

#ifndef ELEM_AT
# define ELEM_AT(a, i, v) ((unsigned int) (i) < ARRAY_SIZE(a) ? (a)[(i)] : (v))
#endif

#define SET_ERRNO(e)                                                 \
do {                                                                 \
  parser->http_errno = (e);                                          \
} while(0)


/* Run the notify callback FOR, returning ER if it fails */
#define CALLBACK_NOTIFY_(FOR, ER)                                    \
do {                                                                 \
  assert(HTTP_PARSER_ERRNO(parser) == HPE_OK);                       \
                                                                     \
  if (settings->on_##FOR) {                                          \
    if (0 != settings->on_##FOR(parser)) {                           \
      SET_ERRNO(HPE_CB_##FOR);                                       \
    }                                                                \
                                                                     \
    /* We either errored above or got paused; get out */             \
    if (HTTP_PARSER_ERRNO(parser) != HPE_OK) {                       \
      return (ER);                                                   \
    }                                                                \
  }                                                                  \
} while (0)

/* Run the notify callback FOR and consume the current byte */
#define CALLBACK_NOTIFY(FOR)            CALLBACK_NOTIFY_(FOR, p - data + 1)

/* Run the notify callback FOR and don't consume the current byte */
#define CALLBACK_NOTIFY_NOADVANCE(FOR)  CALLBACK_NOTIFY_(FOR, p - data)

/* Run data callback FOR with LEN bytes, returning ER if it fails */
#define CALLBACK_DATA_(FOR, LEN, ER)                                 \
do {                                                                 \
  assert(HTTP_PARSER_ERRNO(parser) == HPE_OK);                       \
                                                                     \
  if (FOR##_mark) {                                                  \
    if (settings->on_##FOR) {                                        \
      if (0 != settings->on_##FOR(parser, FOR##_mark, (LEN))) {      \
        SET_ERRNO(HPE_CB_##FOR);                                     \
      }                                                              \
                                                                     \
      /* We either errored above or got paused; get out */           \
      if (HTTP_PARSER_ERRNO(parser) != HPE_OK) {                     \
        return (ER);                                                 \
      }                                                              \
    }                                                                \
    FOR##_mark = NULL;                                               \
  }                                                                  \
} while (0)
  
/* Run the data callback FOR and consume the current byte */
#define CALLBACK_DATA(FOR)                                           \
    CALLBACK_DATA_(FOR, p - FOR##_mark, p - data + 1)

/* Run the data callback FOR and don't consume the current byte */
#define CALLBACK_DATA_NOADVANCE(FOR)                                 \
    CALLBACK_DATA_(FOR, p - FOR##_mark, p - data)

/* Set the mark FOR; non-destructive if mark is already set */
#define MARK(FOR)                                                    \
do {                                                                 \
  if (!FOR##_mark) {                                                 \
    FOR##_mark = p;                                                  \
  }                                                                  \
} while (0)


#define PROXY_CONNECTION "proxy-connection"
#define CONNECTION "connection"
#define CONTENT_LENGTH "content-length"
#define TRANSFER_ENCODING "transfer-encoding"
#define UPGRADE "upgrade"
#define CHUNKED "chunked"
#define KEEP_ALIVE "keep-alive"
#define CLOSE "close"




enum state
  { s_dead = 1 /* important that this is > 0 */

  , s_start_req_or_res
  , s_res_or_resp_H
  , s_start_res
  , s_res_H
  , s_res_HT
  , s_res_HTT
  , s_res_HTTP
  , s_res_first_http_major
  , s_res_http_major
  , s_res_first_http_minor
  , s_res_http_minor
  , s_res_first_status_code
  , s_res_status_code
  , s_res_status_start
  , s_res_status
  , s_res_line_almost_done

  , s_start_req

  , s_req_method
  , s_req_spaces_before_url
  , s_req_schema
  , s_req_schema_slash
  , s_req_schema_slash_slash
  , s_req_server_start
  , s_req_server
  , s_req_server_with_at
  , s_req_path
  , s_req_query_string_start
  , s_req_query_string
  , s_req_fragment_start
  , s_req_fragment
  , s_req_http_start
  , s_req_http_H
  , s_req_http_HT
  , s_req_http_HTT
  , s_req_http_HTTP
  , s_req_first_http_major
  , s_req_http_major
  , s_req_first_http_minor
  , s_req_http_minor
  , s_req_line_almost_done

  , s_header_field_start
  , s_header_field
  , s_header_value_discard_ws
  , s_header_value_discard_ws_almost_done
  , s_header_value_discard_lws
  , s_header_value_start
  , s_header_value
  , s_header_value_lws

  , s_header_almost_done

  , s_chunk_size_start
  , s_chunk_size
  , s_chunk_parameters
  , s_chunk_size_almost_done

  , s_headers_almost_done
  , s_headers_done

  /* Important: 's_headers_done' must be the last 'header' state. All
   * states beyond this must be 'body' states. It is used for overflow
   * checking. See the PARSING_HEADER() macro.
   */

  , s_chunk_data
  , s_chunk_data_almost_done
  , s_chunk_data_done

  , s_body_identity
  , s_body_identity_eof

  , s_message_done
  };


#define PARSING_HEADER(state) (state <= s_headers_done)


enum header_states
  { h_general = 0
  , h_C
  , h_CO
  , h_CON

  , h_matching_connection
  , h_matching_proxy_connection
  , h_matching_content_length
  , h_matching_transfer_encoding
  , h_matching_upgrade

  , h_connection
  , h_content_length
  , h_transfer_encoding
  , h_upgrade

  , h_matching_transfer_encoding_chunked
  , h_matching_connection_keep_alive
  , h_matching_connection_close

  , h_transfer_encoding_chunked
  , h_connection_keep_alive
  , h_connection_close
  };

enum http_host_state
  {
    s_http_host_dead = 1
  , s_http_userinfo_start
  , s_http_userinfo
  , s_http_host_start
  , s_http_host_v6_start
  , s_http_host
  , s_http_host_v6
  , s_http_host_v6_end
  , s_http_host_port_start
  , s_http_host_port
};

/* Macros for character classes; depends on strict-mode  */
#define CR                  '\r'
#define LF                  '\n'
#define LOWER(c)            (unsigned char)(c | 0x20)
#define IS_ALPHA(c)         (LOWER(c) >= 'a' && LOWER(c) <= 'z')
#define IS_NUM(c)           ((c) >= '0' && (c) <= '9')
#define IS_ALPHANUM(c)      (IS_ALPHA(c) || IS_NUM(c))
#define IS_HEX(c)           (IS_NUM(c) || (LOWER(c) >= 'a' && LOWER(c) <= 'f'))
#define IS_MARK(c)          ((c) == '-' || (c) == '_' || (c) == '.' || \
  (c) == '!' || (c) == '~' || (c) == '*' || (c) == '\'' || (c) == '(' || \
  (c) == ')')
#define IS_USERINFO_CHAR(c) (IS_ALPHANUM(c) || IS_MARK(c) || (c) == '%' || \
  (c) == ';' || (c) == ':' || (c) == '&' || (c) == '=' || (c) == '+' || \
  (c) == '$' || (c) == ',')

#if HTTP_PARSER_STRICT
#define TOKEN(c)            (tokens[(unsigned char)c])
#define IS_URL_CHAR(c)      (BIT_AT(normal_url_char, (unsigned char)c))
#define IS_HOST_CHAR(c)     (IS_ALPHANUM(c) || (c) == '.' || (c) == '-')
#else
#define TOKEN(c)            ((c == ' ') ? ' ' : tokens[(unsigned char)c])
#define IS_URL_CHAR(c)                                                         \
  (BIT_AT(normal_url_char, (unsigned char)c) || ((c) & 0x80))
#define IS_HOST_CHAR(c)                                                        \
  (IS_ALPHANUM(c) || (c) == '.' || (c) == '-' || (c) == '_')
#endif


#define start_state (parser->type == HTTP_REQUEST ? s_start_req : s_start_res)


#if HTTP_PARSER_STRICT
# define STRICT_CHECK(cond)                                          \
do {                                                                 \
  if (cond) {                                                        \
    SET_ERRNO(HPE_STRICT);                                           \
    goto error;                                                      \
  }                                                                  \
} while (0)
# define NEW_MESSAGE() (http_should_keep_alive(parser) ? start_state : s_dead)
#else
# define STRICT_CHECK(cond)
# define NEW_MESSAGE() start_state
#endif



int http_message_needs_eof(const http_parser *parser);

/* Our URL parser.
 *
 * This is designed to be shared by http_parser_execute() for URL validation,
 * hence it has a state transition + byte-for-byte interface. In addition, it
 * is meant to be embedded in http_parser_parse_url(), which does the dirty
 * work of turning state transitions URL components for its API.
 *
 * This function should only be invoked with non-space characters. It is
 * assumed that the caller cares about (and can detect) the transition between
 * URL and non-URL states by looking for these.
 */
inline enum state
parse_url_char(enum state s, const char ch)
{
#if HTTP_PARSER_STRICT
# define T(v) 0
#else
# define T(v) v
#endif


static const uint8_t normal_url_char[32] = {
/*   0 nul    1 soh    2 stx    3 etx    4 eot    5 enq    6 ack    7 bel  */
        0    |   0    |   0    |   0    |   0    |   0    |   0    |   0,
/*   8 bs     9 ht    10 nl    11 vt    12 np    13 cr    14 so    15 si   */
        0    | T(2)   |   0    |   0    | T(16)  |   0    |   0    |   0,
/*  16 dle   17 dc1   18 dc2   19 dc3   20 dc4   21 nak   22 syn   23 etb */
        0    |   0    |   0    |   0    |   0    |   0    |   0    |   0,
/*  24 can   25 em    26 sub   27 esc   28 fs    29 gs    30 rs    31 us  */
        0    |   0    |   0    |   0    |   0    |   0    |   0    |   0,
/*  32 sp    33  !    34  "    35  #    36  $    37  %    38  &    39  '  */
        0    |   2    |   4    |   0    |   16   |   32   |   64   |  128,
/*  40  (    41  )    42  *    43  +    44  ,    45  -    46  .    47  /  */
        1    |   2    |   4    |   8    |   16   |   32   |   64   |  128,
/*  48  0    49  1    50  2    51  3    52  4    53  5    54  6    55  7  */
        1    |   2    |   4    |   8    |   16   |   32   |   64   |  128,
/*  56  8    57  9    58  :    59  ;    60  <    61  =    62  >    63  ?  */
        1    |   2    |   4    |   8    |   16   |   32   |   64   |   0,
/*  64  @    65  A    66  B    67  C    68  D    69  E    70  F    71  G  */
        1    |   2    |   4    |   8    |   16   |   32   |   64   |  128,
/*  72  H    73  I    74  J    75  K    76  L    77  M    78  N    79  O  */
        1    |   2    |   4    |   8    |   16   |   32   |   64   |  128,
/*  80  P    81  Q    82  R    83  S    84  T    85  U    86  V    87  W  */
        1    |   2    |   4    |   8    |   16   |   32   |   64   |  128,
/*  88  X    89  Y    90  Z    91  [    92  \    93  ]    94  ^    95  _  */
        1    |   2    |   4    |   8    |   16   |   32   |   64   |  128,
/*  96  `    97  a    98  b    99  c   100  d   101  e   102  f   103  g  */
        1    |   2    |   4    |   8    |   16   |   32   |   64   |  128,
/* 104  h   105  i   106  j   107  k   108  l   109  m   110  n   111  o  */
        1    |   2    |   4    |   8    |   16   |   32   |   64   |  128,
/* 112  p   113  q   114  r   115  s   116  t   117  u   118  v   119  w  */
        1    |   2    |   4    |   8    |   16   |   32   |   64   |  128,
/* 120  x   121  y   122  z   123  {   124  |   125  }   126  ~   127 del */
        1    |   2    |   4    |   8    |   16   |   32   |   64   |   0, };

#undef T

  if (ch == ' ' || ch == '\r' || ch == '\n') {
    return s_dead;
  }

#if HTTP_PARSER_STRICT
  if (ch == '\t' || ch == '\f') {
    return s_dead;
  }
#endif

  switch (s) {
    case s_req_spaces_before_url:
      /* Proxied requests are followed by scheme of an absolute URI (alpha).
       * All methods except CONNECT are followed by '/' or '*'.
       */

      if (ch == '/' || ch == '*') {
        return s_req_path;
      }

      if (IS_ALPHA(ch)) {
        return s_req_schema;
      }

      break;

    case s_req_schema:
      if (IS_ALPHA(ch)) {
        return s;
      }

      if (ch == ':') {
        return s_req_schema_slash;
      }

      break;

    case s_req_schema_slash:
      if (ch == '/') {
        return s_req_schema_slash_slash;
      }

      break;

    case s_req_schema_slash_slash:
      if (ch == '/') {
        return s_req_server_start;
      }

      break;

    case s_req_server_with_at:
      if (ch == '@') {
        return s_dead;
      }

    /* FALLTHROUGH */
    case s_req_server_start:
    case s_req_server:
      if (ch == '/') {
        return s_req_path;
      }

      if (ch == '?') {
        return s_req_query_string_start;
      }

      if (ch == '@') {
        return s_req_server_with_at;
      }

      if (IS_USERINFO_CHAR(ch) || ch == '[' || ch == ']') {
        return s_req_server;
      }

      break;

    case s_req_path:
      if (IS_URL_CHAR(ch)) {
        return s;
      }

      switch (ch) {
        case '?':
          return s_req_query_string_start;

        case '#':
          return s_req_fragment_start;
      }

      break;

    case s_req_query_string_start:
    case s_req_query_string:
      if (IS_URL_CHAR(ch)) {
        return s_req_query_string;
      }

      switch (ch) {
        case '?':
          /* allow extra '?' in query string */
          return s_req_query_string;

        case '#':
          return s_req_fragment_start;
      }

      break;

    case s_req_fragment_start:
      if (IS_URL_CHAR(ch)) {
        return s_req_fragment;
      }

      switch (ch) {
        case '?':
          return s_req_fragment;

        case '#':
          return s;
      }

      break;

    case s_req_fragment:
      if (IS_URL_CHAR(ch)) {
        return s;
      }

      switch (ch) {
        case '?':
        case '#':
          return s;
      }

      break;

    default:
      break;
  }

  /* We should never fall out of the switch above unless there's an error */
  return s_dead;
}

inline size_t http_parser_execute (http_parser *parser,
                            const http_parser_settings *settings,
                            const char *data,
                            size_t len)
{
static const char *method_strings[] =
  {
#define XX(num, name, string) #string,
  HTTP_METHOD_MAP(XX)
#undef XX
  };

/* Tokens as defined by rfc 2616. Also lowercases them.
 *        token       = 1*<any CHAR except CTLs or separators>
 *     separators     = "(" | ")" | "<" | ">" | "@"
 *                    | "," | ";" | ":" | "\" | <">
 *                    | "/" | "[" | "]" | "?" | "="
 *                    | "{" | "}" | SP | HT
 */
static const char tokens[256] = {
/*   0 nul    1 soh    2 stx    3 etx    4 eot    5 enq    6 ack    7 bel  */
        0,       0,       0,       0,       0,       0,       0,       0,
/*   8 bs     9 ht    10 nl    11 vt    12 np    13 cr    14 so    15 si   */
        0,       0,       0,       0,       0,       0,       0,       0,
/*  16 dle   17 dc1   18 dc2   19 dc3   20 dc4   21 nak   22 syn   23 etb */
        0,       0,       0,       0,       0,       0,       0,       0,
/*  24 can   25 em    26 sub   27 esc   28 fs    29 gs    30 rs    31 us  */
        0,       0,       0,       0,       0,       0,       0,       0,
/*  32 sp    33  !    34  "    35  #    36  $    37  %    38  &    39  '  */
        0,      '!',      0,      '#',     '$',     '%',     '&',    '\'',
/*  40  (    41  )    42  *    43  +    44  ,    45  -    46  .    47  /  */
        0,       0,      '*',     '+',      0,      '-',     '.',      0,
/*  48  0    49  1    50  2    51  3    52  4    53  5    54  6    55  7  */
       '0',     '1',     '2',     '3',     '4',     '5',     '6',     '7',
/*  56  8    57  9    58  :    59  ;    60  <    61  =    62  >    63  ?  */
       '8',     '9',      0,       0,       0,       0,       0,       0,
/*  64  @    65  A    66  B    67  C    68  D    69  E    70  F    71  G  */
        0,      'a',     'b',     'c',     'd',     'e',     'f',     'g',
/*  72  H    73  I    74  J    75  K    76  L    77  M    78  N    79  O  */
       'h',     'i',     'j',     'k',     'l',     'm',     'n',     'o',
/*  80  P    81  Q    82  R    83  S    84  T    85  U    86  V    87  W  */
       'p',     'q',     'r',     's',     't',     'u',     'v',     'w',
/*  88  X    89  Y    90  Z    91  [    92  \    93  ]    94  ^    95  _  */
       'x',     'y',     'z',      0,       0,       0,      '^',     '_',
/*  96  `    97  a    98  b    99  c   100  d   101  e   102  f   103  g  */
       '`',     'a',     'b',     'c',     'd',     'e',     'f',     'g',
/* 104  h   105  i   106  j   107  k   108  l   109  m   110  n   111  o  */
       'h',     'i',     'j',     'k',     'l',     'm',     'n',     'o',
/* 112  p   113  q   114  r   115  s   116  t   117  u   118  v   119  w  */
       'p',     'q',     'r',     's',     't',     'u',     'v',     'w',
/* 120  x   121  y   122  z   123  {   124  |   125  }   126  ~   127 del */
       'x',     'y',     'z',      0,      '|',      0,      '~',       0 };


static const int8_t unhex[256] =
  {-1,-1,-1,-1,-1,-1,-1,-1,-1,-1,-1,-1,-1,-1,-1,-1
  ,-1,-1,-1,-1,-1,-1,-1,-1,-1,-1,-1,-1,-1,-1,-1,-1
  ,-1,-1,-1,-1,-1,-1,-1,-1,-1,-1,-1,-1,-1,-1,-1,-1
  , 0, 1, 2, 3, 4, 5, 6, 7, 8, 9,-1,-1,-1,-1,-1,-1
  ,-1,10,11,12,13,14,15,-1,-1,-1,-1,-1,-1,-1,-1,-1
  ,-1,-1,-1,-1,-1,-1,-1,-1,-1,-1,-1,-1,-1,-1,-1,-1
  ,-1,10,11,12,13,14,15,-1,-1,-1,-1,-1,-1,-1,-1,-1
  ,-1,-1,-1,-1,-1,-1,-1,-1,-1,-1,-1,-1,-1,-1,-1,-1
  };



  char c, ch;
  int8_t unhex_val;
  const char *p = data;
  const char *header_field_mark = 0;
  const char *header_value_mark = 0;
  const char *url_mark = 0;
  const char *body_mark = 0;
  const char *status_mark = 0;

  /* We're in an error state. Don't bother doing anything. */
  if (HTTP_PARSER_ERRNO(parser) != HPE_OK) {
    return 0;
  }

  if (len == 0) {
    switch (parser->state) {
      case s_body_identity_eof:
        /* Use of CALLBACK_NOTIFY() here would erroneously return 1 byte read if
         * we got paused.
         */
        CALLBACK_NOTIFY_NOADVANCE(message_complete);
        return 0;

      case s_dead:
      case s_start_req_or_res:
      case s_start_res:
      case s_start_req:
        return 0;

      default:
        SET_ERRNO(HPE_INVALID_EOF_STATE);
        return 1;
    }
  }


  if (parser->state == s_header_field)
    header_field_mark = data;
  if (parser->state == s_header_value)
    header_value_mark = data;
  switch (parser->state) {
  case s_req_path:
  case s_req_schema:
  case s_req_schema_slash:
  case s_req_schema_slash_slash:
  case s_req_server_start:
  case s_req_server:
  case s_req_server_with_at:
  case s_req_query_string_start:
  case s_req_query_string:
  case s_req_fragment_start:
  case s_req_fragment:
    url_mark = data;
    break;
  case s_res_status:
    status_mark = data;
    break;
  }

  for (p=data; p != data + len; p++) {
    ch = *p;

    if (PARSING_HEADER(parser->state)) {
      ++parser->nread;
      /* Don't allow the total size of the HTTP headers (including the status
       * line) to exceed HTTP_MAX_HEADER_SIZE.  This check is here to protect
       * embedders against denial-of-service attacks where the attacker feeds
       * us a never-ending header that the embedder keeps buffering.
       *
       * This check is arguably the responsibility of embedders but we're doing
       * it on the embedder's behalf because most won't bother and this way we
       * make the web a little safer.  HTTP_MAX_HEADER_SIZE is still far bigger
       * than any reasonable request or response so this should never affect
       * day-to-day operation.
       */
      if (parser->nread > (HTTP_MAX_HEADER_SIZE)) {
        SET_ERRNO(HPE_HEADER_OVERFLOW);
        goto error;
      }
    }

    reexecute_byte:
    switch (parser->state) {

      case s_dead:
        /* this state is used after a 'Connection: close' message
         * the parser will error out if it reads another message
         */
        if (ch == CR || ch == LF)
          break;

        SET_ERRNO(HPE_CLOSED_CONNECTION);
        goto error;

      case s_start_req_or_res:
      {
        if (ch == CR || ch == LF)
          break;
        parser->flags = 0;
        parser->content_length = ULLONG_MAX;

        if (ch == 'H') {
          parser->state = s_res_or_resp_H;

          CALLBACK_NOTIFY(message_begin);
        } else {
          parser->type = HTTP_REQUEST;
          parser->state = s_start_req;
          goto reexecute_byte;
        }

        break;
      }

      case s_res_or_resp_H:
        if (ch == 'T') {
          parser->type = HTTP_RESPONSE;
          parser->state = s_res_HT;
        } else {
          if (ch != 'E') {
            SET_ERRNO(HPE_INVALID_CONSTANT);
            goto error;
          }

          parser->type = HTTP_REQUEST;
          parser->method = HTTP_HEAD;
          parser->index = 2;
          parser->state = s_req_method;
        }
        break;

      case s_start_res:
      {
        parser->flags = 0;
        parser->content_length = ULLONG_MAX;

        switch (ch) {
          case 'H':
            parser->state = s_res_H;
            break;

          case CR:
          case LF:
            break;

          default:
            SET_ERRNO(HPE_INVALID_CONSTANT);
            goto error;
        }

        CALLBACK_NOTIFY(message_begin);
        break;
      }

      case s_res_H:
        STRICT_CHECK(ch != 'T');
        parser->state = s_res_HT;
        break;

      case s_res_HT:
        STRICT_CHECK(ch != 'T');
        parser->state = s_res_HTT;
        break;

      case s_res_HTT:
        STRICT_CHECK(ch != 'P');
        parser->state = s_res_HTTP;
        break;

      case s_res_HTTP:
        STRICT_CHECK(ch != '/');
        parser->state = s_res_first_http_major;
        break;

      case s_res_first_http_major:
        if (ch < '0' || ch > '9') {
          SET_ERRNO(HPE_INVALID_VERSION);
          goto error;
        }

        parser->http_major = ch - '0';
        parser->state = s_res_http_major;
        break;

      /* major HTTP version or dot */
      case s_res_http_major:
      {
        if (ch == '.') {
          parser->state = s_res_first_http_minor;
          break;
        }

        if (!IS_NUM(ch)) {
          SET_ERRNO(HPE_INVALID_VERSION);
          goto error;
        }

        parser->http_major *= 10;
        parser->http_major += ch - '0';

        if (parser->http_major > 999) {
          SET_ERRNO(HPE_INVALID_VERSION);
          goto error;
        }

        break;
      }

      /* first digit of minor HTTP version */
      case s_res_first_http_minor:
        if (!IS_NUM(ch)) {
          SET_ERRNO(HPE_INVALID_VERSION);
          goto error;
        }

        parser->http_minor = ch - '0';
        parser->state = s_res_http_minor;
        break;

      /* minor HTTP version or end of request line */
      case s_res_http_minor:
      {
        if (ch == ' ') {
          parser->state = s_res_first_status_code;
          break;
        }

        if (!IS_NUM(ch)) {
          SET_ERRNO(HPE_INVALID_VERSION);
          goto error;
        }

        parser->http_minor *= 10;
        parser->http_minor += ch - '0';

        if (parser->http_minor > 999) {
          SET_ERRNO(HPE_INVALID_VERSION);
          goto error;
        }

        break;
      }

      case s_res_first_status_code:
      {
        if (!IS_NUM(ch)) {
          if (ch == ' ') {
            break;
          }

          SET_ERRNO(HPE_INVALID_STATUS);
          goto error;
        }
        parser->status_code = ch - '0';
        parser->state = s_res_status_code;
        break;
      }

      case s_res_status_code:
      {
        if (!IS_NUM(ch)) {
          switch (ch) {
            case ' ':
              parser->state = s_res_status_start;
              break;
            case CR:
              parser->state = s_res_line_almost_done;
              break;
            case LF:
              parser->state = s_header_field_start;
              break;
            default:
              SET_ERRNO(HPE_INVALID_STATUS);
              goto error;
          }
          break;
        }

        parser->status_code *= 10;
        parser->status_code += ch - '0';

        if (parser->status_code > 999) {
          SET_ERRNO(HPE_INVALID_STATUS);
          goto error;
        }

        break;
      }

      case s_res_status_start:
      {
        if (ch == CR) {
          parser->state = s_res_line_almost_done;
          break;
        }

        if (ch == LF) {
          parser->state = s_header_field_start;
          break;
        }

        MARK(status);
        parser->state = s_res_status;
        parser->index = 0;
        break;
      }

      case s_res_status:
        if (ch == CR) {
          parser->state = s_res_line_almost_done;
          CALLBACK_DATA(status);
          break;
        }

        if (ch == LF) {
          parser->state = s_header_field_start;
          CALLBACK_DATA(status);
          break;
        }

        break;

      case s_res_line_almost_done:
        STRICT_CHECK(ch != LF);
        parser->state = s_header_field_start;
        break;

      case s_start_req:
      {
        if (ch == CR || ch == LF)
          break;
        parser->flags = 0;
        parser->content_length = ULLONG_MAX;

        if (!IS_ALPHA(ch)) {
          SET_ERRNO(HPE_INVALID_METHOD);
          goto error;
        }

        parser->method = (enum http_method) 0;
        parser->index = 1;
        switch (ch) {
          case 'C': parser->method = HTTP_CONNECT; /* or COPY, CHECKOUT */ break;
          case 'D': parser->method = HTTP_DELETE; break;
          case 'G': parser->method = HTTP_GET; break;
          case 'H': parser->method = HTTP_HEAD; break;
          case 'L': parser->method = HTTP_LOCK; break;
          case 'M': parser->method = HTTP_MKCOL; /* or MOVE, MKACTIVITY, MERGE, M-SEARCH, MKCALENDAR */ break;
          case 'N': parser->method = HTTP_NOTIFY; break;
          case 'O': parser->method = HTTP_OPTIONS; break;
          case 'P': parser->method = HTTP_POST;
            /* or PROPFIND|PROPPATCH|PUT|PATCH|PURGE */
            break;
          case 'R': parser->method = HTTP_REPORT; break;
          case 'S': parser->method = HTTP_SUBSCRIBE; /* or SEARCH */ break;
          case 'T': parser->method = HTTP_TRACE; break;
          case 'U': parser->method = HTTP_UNLOCK; /* or UNSUBSCRIBE */ break;
          default:
            SET_ERRNO(HPE_INVALID_METHOD);
            goto error;
        }
        parser->state = s_req_method;

        CALLBACK_NOTIFY(message_begin);

        break;
      }

      case s_req_method:
      {
        const char *matcher;
        if (ch == '\0') {
          SET_ERRNO(HPE_INVALID_METHOD);
          goto error;
        }

        matcher = method_strings[parser->method];
        if (ch == ' ' && matcher[parser->index] == '\0') {
          parser->state = s_req_spaces_before_url;
        } else if (ch == matcher[parser->index]) {
          ; /* nada */
        } else if (parser->method == HTTP_CONNECT) {
          if (parser->index == 1 && ch == 'H') {
            parser->method = HTTP_CHECKOUT;
          } else if (parser->index == 2  && ch == 'P') {
            parser->method = HTTP_COPY;
          } else {
            SET_ERRNO(HPE_INVALID_METHOD);
            goto error;
          }
        } else if (parser->method == HTTP_MKCOL) {
          if (parser->index == 1 && ch == 'O') {
            parser->method = HTTP_MOVE;
          } else if (parser->index == 1 && ch == 'E') {
            parser->method = HTTP_MERGE;
          } else if (parser->index == 1 && ch == '-') {
            parser->method = HTTP_MSEARCH;
          } else if (parser->index == 2 && ch == 'A') {
            parser->method = HTTP_MKACTIVITY;
          } else if (parser->index == 3 && ch == 'A') {
            parser->method = HTTP_MKCALENDAR;
          } else {
            SET_ERRNO(HPE_INVALID_METHOD);
            goto error;
          }
        } else if (parser->method == HTTP_SUBSCRIBE) {
          if (parser->index == 1 && ch == 'E') {
            parser->method = HTTP_SEARCH;
          } else {
            SET_ERRNO(HPE_INVALID_METHOD);
            goto error;
          }
        } else if (parser->index == 1 && parser->method == HTTP_POST) {
          if (ch == 'R') {
            parser->method = HTTP_PROPFIND; /* or HTTP_PROPPATCH */
          } else if (ch == 'U') {
            parser->method = HTTP_PUT; /* or HTTP_PURGE */
          } else if (ch == 'A') {
            parser->method = HTTP_PATCH;
          } else {
            SET_ERRNO(HPE_INVALID_METHOD);
            goto error;
          }
        } else if (parser->index == 2) {
          if (parser->method == HTTP_PUT) {
            if (ch == 'R') {
              parser->method = HTTP_PURGE;
            } else {
              SET_ERRNO(HPE_INVALID_METHOD);
              goto error;
            }
          } else if (parser->method == HTTP_UNLOCK) {
            if (ch == 'S') {
              parser->method = HTTP_UNSUBSCRIBE;
            } else {
              SET_ERRNO(HPE_INVALID_METHOD);
              goto error;
            }
          } else {
            SET_ERRNO(HPE_INVALID_METHOD);
            goto error;
          }
        } else if (parser->index == 4 && parser->method == HTTP_PROPFIND && ch == 'P') {
          parser->method = HTTP_PROPPATCH;
        } else {
          SET_ERRNO(HPE_INVALID_METHOD);
          goto error;
        }

        ++parser->index;
        break;
      }

      case s_req_spaces_before_url:
      {
        if (ch == ' ') break;

        MARK(url);
        if (parser->method == HTTP_CONNECT) {
          parser->state = s_req_server_start;
        }

        parser->state = parse_url_char((enum state)parser->state, ch);
        if (parser->state == s_dead) {
          SET_ERRNO(HPE_INVALID_URL);
          goto error;
        }

        break;
      }

      case s_req_schema:
      case s_req_schema_slash:
      case s_req_schema_slash_slash:
      case s_req_server_start:
      {
        switch (ch) {
          /* No whitespace allowed here */
          case ' ':
          case CR:
          case LF:
            SET_ERRNO(HPE_INVALID_URL);
            goto error;
          default:
            parser->state = parse_url_char((enum state)parser->state, ch);
            if (parser->state == s_dead) {
              SET_ERRNO(HPE_INVALID_URL);
              goto error;
            }
        }

        break;
      }

      case s_req_server:
      case s_req_server_with_at:
      case s_req_path:
      case s_req_query_string_start:
      case s_req_query_string:
      case s_req_fragment_start:
      case s_req_fragment:
      {
        switch (ch) {
          case ' ':
            parser->state = s_req_http_start;
            CALLBACK_DATA(url);
            break;
          case CR:
          case LF:
            parser->http_major = 0;
            parser->http_minor = 9;
            parser->state = (ch == CR) ?
              s_req_line_almost_done :
              s_header_field_start;
            CALLBACK_DATA(url);
            break;
          default:
            parser->state = parse_url_char((enum state)parser->state, ch);
            if (parser->state == s_dead) {
              SET_ERRNO(HPE_INVALID_URL);
              goto error;
            }
        }
        break;
      }

      case s_req_http_start:
        switch (ch) {
          case 'H':
            parser->state = s_req_http_H;
            break;
          case ' ':
            break;
          default:
            SET_ERRNO(HPE_INVALID_CONSTANT);
            goto error;
        }
        break;

      case s_req_http_H:
        STRICT_CHECK(ch != 'T');
        parser->state = s_req_http_HT;
        break;

      case s_req_http_HT:
        STRICT_CHECK(ch != 'T');
        parser->state = s_req_http_HTT;
        break;

      case s_req_http_HTT:
        STRICT_CHECK(ch != 'P');
        parser->state = s_req_http_HTTP;
        break;

      case s_req_http_HTTP:
        STRICT_CHECK(ch != '/');
        parser->state = s_req_first_http_major;
        break;

      /* first digit of major HTTP version */
      case s_req_first_http_major:
        if (ch < '1' || ch > '9') {
          SET_ERRNO(HPE_INVALID_VERSION);
          goto error;
        }

        parser->http_major = ch - '0';
        parser->state = s_req_http_major;
        break;

      /* major HTTP version or dot */
      case s_req_http_major:
      {
        if (ch == '.') {
          parser->state = s_req_first_http_minor;
          break;
        }

        if (!IS_NUM(ch)) {
          SET_ERRNO(HPE_INVALID_VERSION);
          goto error;
        }

        parser->http_major *= 10;
        parser->http_major += ch - '0';

        if (parser->http_major > 999) {
          SET_ERRNO(HPE_INVALID_VERSION);
          goto error;
        }

        break;
      }

      /* first digit of minor HTTP version */
      case s_req_first_http_minor:
        if (!IS_NUM(ch)) {
          SET_ERRNO(HPE_INVALID_VERSION);
          goto error;
        }

        parser->http_minor = ch - '0';
        parser->state = s_req_http_minor;
        break;

      /* minor HTTP version or end of request line */
      case s_req_http_minor:
      {
        if (ch == CR) {
          parser->state = s_req_line_almost_done;
          break;
        }

        if (ch == LF) {
          parser->state = s_header_field_start;
          break;
        }

        /* XXX allow spaces after digit? */

        if (!IS_NUM(ch)) {
          SET_ERRNO(HPE_INVALID_VERSION);
          goto error;
        }

        parser->http_minor *= 10;
        parser->http_minor += ch - '0';

        if (parser->http_minor > 999) {
          SET_ERRNO(HPE_INVALID_VERSION);
          goto error;
        }

        break;
      }

      /* end of request line */
      case s_req_line_almost_done:
      {
        if (ch != LF) {
          SET_ERRNO(HPE_LF_EXPECTED);
          goto error;
        }

        parser->state = s_header_field_start;
        break;
      }

      case s_header_field_start:
      {
        if (ch == CR) {
          parser->state = s_headers_almost_done;
          break;
        }

        if (ch == LF) {
          /* they might be just sending \n instead of \r\n so this would be
           * the second \n to denote the end of headers*/
          parser->state = s_headers_almost_done;
          goto reexecute_byte;
        }

        c = TOKEN(ch);

        if (!c) {
          SET_ERRNO(HPE_INVALID_HEADER_TOKEN);
          goto error;
        }

        MARK(header_field);

        parser->index = 0;
        parser->state = s_header_field;

        switch (c) {
          case 'c':
            parser->header_state = h_C;
            break;

          case 'p':
            parser->header_state = h_matching_proxy_connection;
            break;

          case 't':
            parser->header_state = h_matching_transfer_encoding;
            break;

          case 'u':
            parser->header_state = h_matching_upgrade;
            break;

          default:
            parser->header_state = h_general;
            break;
        }
        break;
      }

      case s_header_field:
      {
        c = TOKEN(ch);

        if (c) {
          switch (parser->header_state) {
            case h_general:
              break;

            case h_C:
              parser->index++;
              parser->header_state = (c == 'o' ? h_CO : h_general);
              break;

            case h_CO:
              parser->index++;
              parser->header_state = (c == 'n' ? h_CON : h_general);
              break;

            case h_CON:
              parser->index++;
              switch (c) {
                case 'n':
                  parser->header_state = h_matching_connection;
                  break;
                case 't':
                  parser->header_state = h_matching_content_length;
                  break;
                default:
                  parser->header_state = h_general;
                  break;
              }
              break;

            /* connection */

            case h_matching_connection:
              parser->index++;
              if (parser->index > sizeof(CONNECTION)-1
                  || c != CONNECTION[parser->index]) {
                parser->header_state = h_general;
              } else if (parser->index == sizeof(CONNECTION)-2) {
                parser->header_state = h_connection;
              }
              break;

            /* proxy-connection */

            case h_matching_proxy_connection:
              parser->index++;
              if (parser->index > sizeof(PROXY_CONNECTION)-1
                  || c != PROXY_CONNECTION[parser->index]) {
                parser->header_state = h_general;
              } else if (parser->index == sizeof(PROXY_CONNECTION)-2) {
                parser->header_state = h_connection;
              }
              break;

            /* content-length */

            case h_matching_content_length:
              parser->index++;
              if (parser->index > sizeof(CONTENT_LENGTH)-1
                  || c != CONTENT_LENGTH[parser->index]) {
                parser->header_state = h_general;
              } else if (parser->index == sizeof(CONTENT_LENGTH)-2) {
                parser->header_state = h_content_length;
              }
              break;

            /* transfer-encoding */

            case h_matching_transfer_encoding:
              parser->index++;
              if (parser->index > sizeof(TRANSFER_ENCODING)-1
                  || c != TRANSFER_ENCODING[parser->index]) {
                parser->header_state = h_general;
              } else if (parser->index == sizeof(TRANSFER_ENCODING)-2) {
                parser->header_state = h_transfer_encoding;
              }
              break;

            /* upgrade */

            case h_matching_upgrade:
              parser->index++;
              if (parser->index > sizeof(UPGRADE)-1
                  || c != UPGRADE[parser->index]) {
                parser->header_state = h_general;
              } else if (parser->index == sizeof(UPGRADE)-2) {
                parser->header_state = h_upgrade;
              }
              break;

            case h_connection:
            case h_content_length:
            case h_transfer_encoding:
            case h_upgrade:
              if (ch != ' ') parser->header_state = h_general;
              break;

            default:
              assert(0 && "Unknown header_state");
              break;
          }
          break;
        }

        if (ch == ':') {
          parser->state = s_header_value_discard_ws;
          CALLBACK_DATA(header_field);
          break;
        }

        if (ch == CR) {
          parser->state = s_header_almost_done;
          CALLBACK_DATA(header_field);
          break;
        }

        if (ch == LF) {
          parser->state = s_header_field_start;
          CALLBACK_DATA(header_field);
          break;
        }

        SET_ERRNO(HPE_INVALID_HEADER_TOKEN);
        goto error;
      }

      case s_header_value_discard_ws:
        if (ch == ' ' || ch == '\t') break;

        if (ch == CR) {
          parser->state = s_header_value_discard_ws_almost_done;
          break;
        }

        if (ch == LF) {
          parser->state = s_header_value_discard_lws;
          break;
        }

        /* FALLTHROUGH */

      case s_header_value_start:
      {
        MARK(header_value);

        parser->state = s_header_value;
        parser->index = 0;

        c = LOWER(ch);

        switch (parser->header_state) {
          case h_upgrade:
            parser->flags |= F_UPGRADE;
            parser->header_state = h_general;
            break;

          case h_transfer_encoding:
            /* looking for 'Transfer-Encoding: chunked' */
            if ('c' == c) {
              parser->header_state = h_matching_transfer_encoding_chunked;
            } else {
              parser->header_state = h_general;
            }
            break;

          case h_content_length:
            if (!IS_NUM(ch)) {
              SET_ERRNO(HPE_INVALID_CONTENT_LENGTH);
              goto error;
            }

            parser->content_length = ch - '0';
            break;

          case h_connection:
            /* looking for 'Connection: keep-alive' */
            if (c == 'k') {
              parser->header_state = h_matching_connection_keep_alive;
            /* looking for 'Connection: close' */
            } else if (c == 'c') {
              parser->header_state = h_matching_connection_close;
            } else {
              parser->header_state = h_general;
            }
            break;

          default:
            parser->header_state = h_general;
            break;
        }
        break;
      }

      case s_header_value:
      {

        if (ch == CR) {
          parser->state = s_header_almost_done;
          CALLBACK_DATA(header_value);
          break;
        }

        if (ch == LF) {
          parser->state = s_header_almost_done;
          CALLBACK_DATA_NOADVANCE(header_value);
          goto reexecute_byte;
        }

        c = LOWER(ch);

        switch (parser->header_state) {
          case h_general:
            break;

          case h_connection:
          case h_transfer_encoding:
            assert(0 && "Shouldn't get here.");
            break;

          case h_content_length:
          {
            uint64_t t;

            if (ch == ' ') break;

            if (!IS_NUM(ch)) {
              SET_ERRNO(HPE_INVALID_CONTENT_LENGTH);
              goto error;
            }

            t = parser->content_length;
            t *= 10;
            t += ch - '0';

            /* Overflow? Test against a conservative limit for simplicity. */
            if ((ULLONG_MAX - 10) / 10 < parser->content_length) {
              SET_ERRNO(HPE_INVALID_CONTENT_LENGTH);
              goto error;
            }

            parser->content_length = t;
            break;
          }

          /* Transfer-Encoding: chunked */
          case h_matching_transfer_encoding_chunked:
            parser->index++;
            if (parser->index > sizeof(CHUNKED)-1
                || c != CHUNKED[parser->index]) {
              parser->header_state = h_general;
            } else if (parser->index == sizeof(CHUNKED)-2) {
              parser->header_state = h_transfer_encoding_chunked;
            }
            break;

          /* looking for 'Connection: keep-alive' */
          case h_matching_connection_keep_alive:
            parser->index++;
            if (parser->index > sizeof(KEEP_ALIVE)-1
                || c != KEEP_ALIVE[parser->index]) {
              parser->header_state = h_general;
            } else if (parser->index == sizeof(KEEP_ALIVE)-2) {
              parser->header_state = h_connection_keep_alive;
            }
            break;

          /* looking for 'Connection: close' */
          case h_matching_connection_close:
            parser->index++;
            if (parser->index > sizeof(CLOSE)-1 || c != CLOSE[parser->index]) {
              parser->header_state = h_general;
            } else if (parser->index == sizeof(CLOSE)-2) {
              parser->header_state = h_connection_close;
            }
            break;

          case h_transfer_encoding_chunked:
          case h_connection_keep_alive:
          case h_connection_close:
            if (ch != ' ') parser->header_state = h_general;
            break;

          default:
            parser->state = s_header_value;
            parser->header_state = h_general;
            break;
        }
        break;
      }

      case s_header_almost_done:
      {
        STRICT_CHECK(ch != LF);

        parser->state = s_header_value_lws;
        break;
      }

      case s_header_value_lws:
      {
        if (ch == ' ' || ch == '\t') {
          parser->state = s_header_value_start;
          goto reexecute_byte;
        }

        /* finished the header */
        switch (parser->header_state) {
          case h_connection_keep_alive:
            parser->flags |= F_CONNECTION_KEEP_ALIVE;
            break;
          case h_connection_close:
            parser->flags |= F_CONNECTION_CLOSE;
            break;
          case h_transfer_encoding_chunked:
            parser->flags |= F_CHUNKED;
            break;
          default:
            break;
        }

        parser->state = s_header_field_start;
        goto reexecute_byte;
      }

      case s_header_value_discard_ws_almost_done:
      {
        STRICT_CHECK(ch != LF);
        parser->state = s_header_value_discard_lws;
        break;
      }

      case s_header_value_discard_lws:
      {
        if (ch == ' ' || ch == '\t') {
          parser->state = s_header_value_discard_ws;
          break;
        } else {
          /* header value was empty */
          MARK(header_value);
          parser->state = s_header_field_start;
          CALLBACK_DATA_NOADVANCE(header_value);
          goto reexecute_byte;
        }
      }

      case s_headers_almost_done:
      {
        STRICT_CHECK(ch != LF);

        if (parser->flags & F_TRAILING) {
          /* End of a chunked request */
          parser->state = NEW_MESSAGE();
          CALLBACK_NOTIFY(message_complete);
          break;
        }

        parser->state = s_headers_done;

        /* Set this here so that on_headers_complete() callbacks can see it */
        parser->upgrade =
          (parser->flags & F_UPGRADE || parser->method == HTTP_CONNECT);

        /* Here we call the headers_complete callback. This is somewhat
         * different than other callbacks because if the user returns 1, we
         * will interpret that as saying that this message has no body. This
         * is needed for the annoying case of recieving a response to a HEAD
         * request.
         *
         * We'd like to use CALLBACK_NOTIFY_NOADVANCE() here but we cannot, so
         * we have to simulate it by handling a change in errno below.
         */
        if (settings->on_headers_complete) {
          switch (settings->on_headers_complete(parser)) {
            case 0:
              break;

            case 1:
              parser->flags |= F_SKIPBODY;
              break;

            default:
              SET_ERRNO(HPE_CB_headers_complete);
              return p - data; /* Error */
          }
        }

        if (HTTP_PARSER_ERRNO(parser) != HPE_OK) {
          return p - data;
        }

        goto reexecute_byte;
      }

      case s_headers_done:
      {
        STRICT_CHECK(ch != LF);

        parser->nread = 0;

        /* Exit, the rest of the connect is in a different protocol. */
        if (parser->upgrade) {
          parser->state = NEW_MESSAGE();
          CALLBACK_NOTIFY(message_complete);
          return (p - data) + 1;
        }

        if (parser->flags & F_SKIPBODY) {
          parser->state = NEW_MESSAGE();
          CALLBACK_NOTIFY(message_complete);
        } else if (parser->flags & F_CHUNKED) {
          /* chunked encoding - ignore Content-Length header */
          parser->state = s_chunk_size_start;
        } else {
          if (parser->content_length == 0) {
            /* Content-Length header given but zero: Content-Length: 0\r\n */
            parser->state = NEW_MESSAGE();
            CALLBACK_NOTIFY(message_complete);
          } else if (parser->content_length != ULLONG_MAX) {
            /* Content-Length header given and non-zero */
            parser->state = s_body_identity;
          } else {
            if (parser->type == HTTP_REQUEST ||
                !http_message_needs_eof(parser)) {
              /* Assume content-length 0 - read the next */
              parser->state = NEW_MESSAGE();
              CALLBACK_NOTIFY(message_complete);
            } else {
              /* Read body until EOF */
              parser->state = s_body_identity_eof;
            }
          }
        }

        break;
      }

      case s_body_identity:
      {
        uint64_t to_read = MIN(parser->content_length,
                               (uint64_t) ((data + len) - p));

        assert(parser->content_length != 0
            && parser->content_length != ULLONG_MAX);

        /* The difference between advancing content_length and p is because
         * the latter will automaticaly advance on the next loop iteration.
         * Further, if content_length ends up at 0, we want to see the last
         * byte again for our message complete callback.
         */
        MARK(body);
        parser->content_length -= to_read;
        p += to_read - 1;

        if (parser->content_length == 0) {
          parser->state = s_message_done;

          /* Mimic CALLBACK_DATA_NOADVANCE() but with one extra byte.
           *
           * The alternative to doing this is to wait for the next byte to
           * trigger the data callback, just as in every other case. The
           * problem with this is that this makes it difficult for the test
           * harness to distinguish between complete-on-EOF and
           * complete-on-length. It's not clear that this distinction is
           * important for applications, but let's keep it for now.
           */
          CALLBACK_DATA_(body, p - body_mark + 1, p - data);
          goto reexecute_byte;
        }

        break;
      }

      /* read until EOF */
      case s_body_identity_eof:
        MARK(body);
        p = data + len - 1;

        break;

      case s_message_done:
        parser->state = NEW_MESSAGE();
        CALLBACK_NOTIFY(message_complete);
        break;

      case s_chunk_size_start:
      {
        assert(parser->nread == 1);
        assert(parser->flags & F_CHUNKED);

        unhex_val = unhex[(unsigned char)ch];
        if (unhex_val == -1) {
          SET_ERRNO(HPE_INVALID_CHUNK_SIZE);
          goto error;
        }

        parser->content_length = unhex_val;
        parser->state = s_chunk_size;
        break;
      }

      case s_chunk_size:
      {
        uint64_t t;

        assert(parser->flags & F_CHUNKED);

<<<<<<< HEAD
        if (ch == CR) {
          parser->state = s_chunk_size_almost_done;
          break;
        }
=======
#include <boost/algorithm/string/predicate.hpp>
#include <boost/functional/hash.hpp>
#include <unordered_map>
>>>>>>> 21b02777

        unhex_val = unhex[(unsigned char)ch];

        if (unhex_val == -1) {
          if (ch == ';' || ch == ' ') {
            parser->state = s_chunk_parameters;
            break;
          }

          SET_ERRNO(HPE_INVALID_CHUNK_SIZE);
          goto error;
        }

        t = parser->content_length;
        t *= 16;
        t += unhex_val;

        /* Overflow? Test against a conservative limit for simplicity. */
        if ((ULLONG_MAX - 16) / 16 < parser->content_length) {
          SET_ERRNO(HPE_INVALID_CONTENT_LENGTH);
          goto error;
        }

        parser->content_length = t;
        break;
      }

      case s_chunk_parameters:
      {
        assert(parser->flags & F_CHUNKED);
        /* just ignore this shit. TODO check for overflow */
        if (ch == CR) {
          parser->state = s_chunk_size_almost_done;
          break;
        }
        break;
      }

      case s_chunk_size_almost_done:
      {
        assert(parser->flags & F_CHUNKED);
        STRICT_CHECK(ch != LF);

        parser->nread = 0;

        if (parser->content_length == 0) {
          parser->flags |= F_TRAILING;
          parser->state = s_header_field_start;
        } else {
          parser->state = s_chunk_data;
        }
        break;
      }

      case s_chunk_data:
      {
        uint64_t to_read = MIN(parser->content_length,
                               (uint64_t) ((data + len) - p));

        assert(parser->flags & F_CHUNKED);
        assert(parser->content_length != 0
            && parser->content_length != ULLONG_MAX);

        /* See the explanation in s_body_identity for why the content
         * length and data pointers are managed this way.
         */
        MARK(body);
        parser->content_length -= to_read;
        p += to_read - 1;

        if (parser->content_length == 0) {
          parser->state = s_chunk_data_almost_done;
        }

        break;
      }

      case s_chunk_data_almost_done:
        assert(parser->flags & F_CHUNKED);
        assert(parser->content_length == 0);
        STRICT_CHECK(ch != CR);
        parser->state = s_chunk_data_done;
        CALLBACK_DATA(body);
        break;

      case s_chunk_data_done:
        assert(parser->flags & F_CHUNKED);
        STRICT_CHECK(ch != LF);
        parser->nread = 0;
        parser->state = s_chunk_size_start;
        break;

      default:
        assert(0 && "unhandled state");
        SET_ERRNO(HPE_INVALID_INTERNAL_STATE);
        goto error;
    }
  }

  /* Run callbacks for any marks that we have leftover after we ran our of
   * bytes. There should be at most one of these set, so it's OK to invoke
   * them in series (unset marks will not result in callbacks).
   *
   * We use the NOADVANCE() variety of callbacks here because 'p' has already
   * overflowed 'data' and this allows us to correct for the off-by-one that
   * we'd otherwise have (since CALLBACK_DATA() is meant to be run with a 'p'
   * value that's in-bounds).
   */

  assert(((header_field_mark ? 1 : 0) +
          (header_value_mark ? 1 : 0) +
          (url_mark ? 1 : 0)  +
          (body_mark ? 1 : 0) +
          (status_mark ? 1 : 0)) <= 1);

  CALLBACK_DATA_NOADVANCE(header_field);
  CALLBACK_DATA_NOADVANCE(header_value);
  CALLBACK_DATA_NOADVANCE(url);
  CALLBACK_DATA_NOADVANCE(body);
  CALLBACK_DATA_NOADVANCE(status);

  return len;

error:
  if (HTTP_PARSER_ERRNO(parser) == HPE_OK) {
    SET_ERRNO(HPE_UNKNOWN);
  }

  return (p - data);
}


/* Does the parser need to see an EOF to find the end of the message? */
inline int
http_message_needs_eof (const http_parser *parser)
{
  if (parser->type == HTTP_REQUEST) {
    return 0;
  }

  /* See RFC 2616 section 4.4 */
  if (parser->status_code / 100 == 1 || /* 1xx e.g. Continue */
      parser->status_code == 204 ||     /* No Content */
      parser->status_code == 304 ||     /* Not Modified */
      parser->flags & F_SKIPBODY) {     /* response to a HEAD request */
    return 0;
  }

  if ((parser->flags & F_CHUNKED) || parser->content_length != ULLONG_MAX) {
    return 0;
  }

  return 1;
}


inline int
http_should_keep_alive (const http_parser *parser)
{
  if (parser->http_major > 0 && parser->http_minor > 0) {
    /* HTTP/1.1 */
    if (parser->flags & F_CONNECTION_CLOSE) {
      return 0;
    }
  } else {
    /* HTTP/1.0 or earlier */
    if (!(parser->flags & F_CONNECTION_KEEP_ALIVE)) {
      return 0;
    }
  }

  return !http_message_needs_eof(parser);
}


inline const char *
http_method_str (enum http_method m)
{
static const char *method_strings[] =
  {
#define XX(num, name, string) #string,
  HTTP_METHOD_MAP(XX)
#undef XX
  };
  return ELEM_AT(method_strings, m, "<unknown>");
}


inline void
http_parser_init (http_parser *parser, enum http_parser_type t)
{
  void *data = parser->data; /* preserve application data */
  memset(parser, 0, sizeof(*parser));
  parser->data = data;
  parser->type = t;
  parser->state = (t == HTTP_REQUEST ? s_start_req : (t == HTTP_RESPONSE ? s_start_res : s_start_req_or_res));
  parser->http_errno = HPE_OK;
}

inline const char *
http_errno_name(enum http_errno err) {
/* Map errno values to strings for human-readable output */
#define HTTP_STRERROR_GEN(n, s) { "HPE_" #n, s },
static struct {
  const char *name;
  const char *description;
} http_strerror_tab[] = {
  HTTP_ERRNO_MAP(HTTP_STRERROR_GEN)
};
#undef HTTP_STRERROR_GEN
  assert(err < (sizeof(http_strerror_tab)/sizeof(http_strerror_tab[0])));
  return http_strerror_tab[err].name;
}

inline const char *
http_errno_description(enum http_errno err) {
/* Map errno values to strings for human-readable output */
#define HTTP_STRERROR_GEN(n, s) { "HPE_" #n, s },
static struct {
  const char *name;
  const char *description;
} http_strerror_tab[] = {
  HTTP_ERRNO_MAP(HTTP_STRERROR_GEN)
};
#undef HTTP_STRERROR_GEN
  assert(err < (sizeof(http_strerror_tab)/sizeof(http_strerror_tab[0])));
  return http_strerror_tab[err].description;
}

inline static enum http_host_state
http_parse_host_char(enum http_host_state s, const char ch) {
  switch(s) {
    case s_http_userinfo:
    case s_http_userinfo_start:
      if (ch == '@') {
        return s_http_host_start;
      }

      if (IS_USERINFO_CHAR(ch)) {
        return s_http_userinfo;
      }
      break;

    case s_http_host_start:
      if (ch == '[') {
        return s_http_host_v6_start;
      }

      if (IS_HOST_CHAR(ch)) {
        return s_http_host;
      }

      break;

    case s_http_host:
      if (IS_HOST_CHAR(ch)) {
        return s_http_host;
      }

    /* FALLTHROUGH */
    case s_http_host_v6_end:
      if (ch == ':') {
        return s_http_host_port_start;
      }

      break;

    case s_http_host_v6:
      if (ch == ']') {
        return s_http_host_v6_end;
      }

    /* FALLTHROUGH */
    case s_http_host_v6_start:
      if (IS_HEX(ch) || ch == ':' || ch == '.') {
        return s_http_host_v6;
      }

      break;

    case s_http_host_port:
    case s_http_host_port_start:
      if (IS_NUM(ch)) {
        return s_http_host_port;
      }

      break;

    default:
      break;
  }
  return s_http_host_dead;
}

inline int
http_parse_host(const char * buf, struct http_parser_url *u, int found_at) {
  enum http_host_state s;

  const char *p;
  size_t buflen = u->field_data[UF_HOST].off + u->field_data[UF_HOST].len;

  u->field_data[UF_HOST].len = 0;

  s = found_at ? s_http_userinfo_start : s_http_host_start;

  for (p = buf + u->field_data[UF_HOST].off; p < buf + buflen; p++) {
    enum http_host_state new_s = http_parse_host_char(s, *p);

    if (new_s == s_http_host_dead) {
      return 1;
    }

    switch(new_s) {
      case s_http_host:
        if (s != s_http_host) {
          u->field_data[UF_HOST].off = p - buf;
        }
        u->field_data[UF_HOST].len++;
        break;

      case s_http_host_v6:
        if (s != s_http_host_v6) {
          u->field_data[UF_HOST].off = p - buf;
        }
        u->field_data[UF_HOST].len++;
        break;

      case s_http_host_port:
        if (s != s_http_host_port) {
          u->field_data[UF_PORT].off = p - buf;
          u->field_data[UF_PORT].len = 0;
          u->field_set |= (1 << UF_PORT);
        }
        u->field_data[UF_PORT].len++;
        break;

      case s_http_userinfo:
        if (s != s_http_userinfo) {
          u->field_data[UF_USERINFO].off = p - buf ;
          u->field_data[UF_USERINFO].len = 0;
          u->field_set |= (1 << UF_USERINFO);
        }
        u->field_data[UF_USERINFO].len++;
        break;

      default:
        break;
    }
    s = new_s;
  }

  /* Make sure we don't end somewhere unexpected */
  switch (s) {
    case s_http_host_start:
    case s_http_host_v6_start:
    case s_http_host_v6:
    case s_http_host_port_start:
    case s_http_userinfo:
    case s_http_userinfo_start:
      return 1;
    default:
      break;
  }

  return 0;
}

inline int
http_parser_parse_url(const char *buf, size_t buflen, int is_connect,
                      struct http_parser_url *u)
{
  enum state s;
  const char *p;
  enum http_parser_url_fields uf, old_uf;
  int found_at = 0;

  u->port = u->field_set = 0;
  s = is_connect ? s_req_server_start : s_req_spaces_before_url;
  old_uf = UF_MAX;

  for (p = buf; p < buf + buflen; p++) {
    s = parse_url_char(s, *p);

    /* Figure out the next field that we're operating on */
    switch (s) {
      case s_dead:
        return 1;

      /* Skip delimeters */
      case s_req_schema_slash:
      case s_req_schema_slash_slash:
      case s_req_server_start:
      case s_req_query_string_start:
      case s_req_fragment_start:
        continue;

      case s_req_schema:
        uf = UF_SCHEMA;
        break;

      case s_req_server_with_at:
        found_at = 1;

      /* FALLTROUGH */
      case s_req_server:
        uf = UF_HOST;
        break;

      case s_req_path:
        uf = UF_PATH;
        break;

      case s_req_query_string:
        uf = UF_QUERY;
        break;

      case s_req_fragment:
        uf = UF_FRAGMENT;
        break;

      default:
        assert(!"Unexpected state");
        return 1;
    }

    /* Nothing's changed; soldier on */
    if (uf == old_uf) {
      u->field_data[uf].len++;
      continue;
    }

    u->field_data[uf].off = p - buf;
    u->field_data[uf].len = 1;

    u->field_set |= (1 << uf);
    old_uf = uf;
  }

  /* host must be present if there is a schema */
  /* parsing http:///toto will fail */
  if ((u->field_set & ((1 << UF_SCHEMA) | (1 << UF_HOST))) != 0) {
    if (http_parse_host(buf, u, found_at) != 0) {
      return 1;
    }
  }

  /* CONNECT requests can only contain "hostname:port" */
  if (is_connect && u->field_set != ((1 << UF_HOST)|(1 << UF_PORT))) {
    return 1;
  }

  if (u->field_set & (1 << UF_PORT)) {
    /* Don't bother with endp; we've already validated the string */
    unsigned long v = strtoul(buf + u->field_data[UF_PORT].off, NULL, 10);

    /* Ports have a max value of 2^16 */
    if (v > 0xffff) {
      return 1;
    }

    u->port = (uint16_t) v;
  }

  return 0;
}

inline void
http_parser_pause(http_parser *parser, int paused) {
  /* Users should only be pausing/unpausing a parser that is not in an error
   * state. In non-debug builds, there's not much that we can do about this
   * other than ignore it.
   */
  if (HTTP_PARSER_ERRNO(parser) == HPE_OK ||
      HTTP_PARSER_ERRNO(parser) == HPE_PAUSED) {
    SET_ERRNO((paused) ? HPE_PAUSED : HPE_OK);
  } else {
    assert(0 && "Attempting to pause parser in error state");
  }
}

inline int
http_body_is_final(const struct http_parser *parser) {
    return parser->state == s_message_done;
}

inline unsigned long
http_parser_version(void) {
  return HTTP_PARSER_VERSION_MAJOR * 0x10000 |
         HTTP_PARSER_VERSION_MINOR * 0x00100 |
         HTTP_PARSER_VERSION_PATCH * 0x00001;
}

#undef HTTP_METHOD_MAP
#undef HTTP_ERRNO_MAP
#undef SET_ERRNO
#undef CALLBACK_NOTIFY_
#undef CALLBACK_NOTIFY
#undef CALLBACK_NOTIFY_NOADVANCE
#undef CALLBACK_DATA_
#undef CALLBACK_DATA
#undef CALLBACK_DATA_NOADVANCE
#undef MARK
#undef PROXY_CONNECTION
#undef CONNECTION
#undef CONTENT_LENGTH
#undef TRANSFER_ENCODING
#undef UPGRADE
#undef CHUNKED
#undef KEEP_ALIVE
#undef CLOSE
#undef PARSING_HEADER
#undef CR
#undef LF
#undef LOWER
#undef IS_ALPHA
#undef IS_NUM
#undef IS_ALPHANUM
#undef IS_HEX
#undef IS_MARK
#undef IS_USERINFO_CHAR
#undef TOKEN
#undef IS_URL_CHAR
#undef IS_HOST_CHAR
#undef start_state
#undef STRICT_CHECK
#undef NEW_MESSAGE

#ifdef __cplusplus
}
#endif
#endif



#pragma once

#include <boost/asio.hpp>
#include <deque>
#include <functional>
#include <chrono>
#include <thread>




namespace crow
{
    namespace detail 
    {
        // fast timer queue for fixed tick value.
        class dumb_timer_queue
        {
        public:
            // tls based queue to avoid locking
            static dumb_timer_queue& get_current_dumb_timer_queue()
            {
                thread_local dumb_timer_queue q;
                return q;
            }

            using key = std::pair<dumb_timer_queue*, int>;

            void cancel(key& k)
            {
                auto self = k.first;
                k.first = nullptr;
                if (!self)
                    return;

                unsigned int index = (unsigned int)(k.second - self->step_);
                if (index < self->dq_.size())
                    self->dq_[index].second = nullptr;
            }

            key add(std::function<void()> f)
            {
                dq_.emplace_back(std::chrono::steady_clock::now(), std::move(f));
                int ret = step_+dq_.size()-1;

                CROW_LOG_DEBUG << "timer add inside: " << this << ' ' << ret ;
                return {this, ret};
            }

            void process()
            {
                if (!io_service_)
                    return;

                auto now = std::chrono::steady_clock::now();
                while(!dq_.empty())
                {
                    auto& x = dq_.front();
                    if (now - x.first < std::chrono::seconds(tick))
                        break;
                    if (x.second)
                    {
                        CROW_LOG_DEBUG << "timer call: " << this << ' ' << step_;
                        // we know that timer handlers are very simple currenty; call here
                        x.second();
                    }
                    dq_.pop_front();
                    step_++;
                }
            }

            void set_io_service(boost::asio::io_service& io_service)
            {
                io_service_ = &io_service;
            }

        private:
            dumb_timer_queue() noexcept
            {
            }

            int tick{5};
            boost::asio::io_service* io_service_{};
            std::deque<std::pair<decltype(std::chrono::steady_clock::now()), std::function<void()>>> dq_;
            int step_{};
        };
    }
}



#pragma once

#include <string>
#include <boost/date_time/local_time/local_time.hpp>
#include <boost/filesystem.hpp>

namespace crow
{
    // code from http://stackoverflow.com/questions/2838524/use-boost-date-time-to-parse-and-create-http-dates
    class DateTime
    {
        public:
            DateTime()
                : m_dt(boost::local_time::local_sec_clock::local_time(boost::local_time::time_zone_ptr()))
            {
            }
            DateTime(const std::string& path)
                : DateTime()
            {
                from_file(path);
            }

            // return datetime string
            std::string str()
            {
                static const std::locale locale_(std::locale::classic(), new boost::local_time::local_time_facet("%a, %d %b %Y %H:%M:%S GMT") );
                std::string result;
                try
                {
                    std::stringstream ss;
                    ss.imbue(locale_);
                    ss << m_dt;
                    result = ss.str();
                }
                catch (std::exception& e)
                {
                    std::cerr << "Exception: " << e.what() << std::endl;
                }
                return result;
            }

            // update datetime from file mod date
            std::string from_file(const std::string& path)
            {
                try
                {
                    boost::filesystem::path p(path);
                    boost::posix_time::ptime pt = boost::posix_time::from_time_t(
                            boost::filesystem::last_write_time(p));
                    m_dt = boost::local_time::local_date_time(pt, boost::local_time::time_zone_ptr());
                }
                catch (std::exception& e)
                {
                    std::cout << "Exception: " << e.what() << std::endl;
                }
                return str();
            }

            // parse datetime string
            void parse(const std::string& dt)
            {
                static const std::locale locale_(std::locale::classic(), new boost::local_time::local_time_facet("%a, %d %b %Y %H:%M:%S GMT") );
                std::stringstream ss(dt);
                ss.imbue(locale_);
                ss >> m_dt;
            }

            // boolean equal operator
            friend bool operator==(const DateTime& left, const DateTime& right)
            {
                return (left.m_dt == right.m_dt);
            }

        private:
            boost::local_time::local_date_time m_dt;
    };
}



#pragma once

#include <vector>
#include <string>
#include <stdexcept>
#include <iostream>



namespace crow
{
    enum class HTTPMethod
    {
        DELETE,
        GET,
        HEAD,
        POST,
        PUT,
        CONNECT,
        OPTIONS,
        TRACE,
    };

    inline std::string method_name(HTTPMethod method)
    {
        switch(method)
        {
            case HTTPMethod::DELETE:
                return "DELETE";
            case HTTPMethod::GET:
                return "GET";
            case HTTPMethod::HEAD:
                return "HEAD";
            case HTTPMethod::POST:
                return "POST";
            case HTTPMethod::PUT:
                return "PUT";
            case HTTPMethod::CONNECT:
                return "CONNECT";
            case HTTPMethod::OPTIONS:
                return "OPTIONS";
            case HTTPMethod::TRACE:
                return "TRACE";
        }
        return "invalid";
    }

    enum class ParamType
    {
        INT,
        UINT,
        DOUBLE,
        STRING,
        PATH,

        MAX
    };

    struct routing_params
    {
        std::vector<int64_t> int_params;
        std::vector<uint64_t> uint_params;
        std::vector<double> double_params;
        std::vector<std::string> string_params;

        void debug_print() const
        {
            std::cerr << "routing_params" << std::endl;
            for(auto i:int_params)
                std::cerr<<i <<", " ;
            std::cerr<<std::endl;
            for(auto i:uint_params)
                std::cerr<<i <<", " ;
            std::cerr<<std::endl;
            for(auto i:double_params)
                std::cerr<<i <<", " ;
            std::cerr<<std::endl;
            for(auto& i:string_params)
                std::cerr<<i <<", " ;
            std::cerr<<std::endl;
        }

        template <typename T>
        T get(unsigned) const;

    };

    template<>
    inline int64_t routing_params::get<int64_t>(unsigned index) const
    {
        return int_params[index];
    }

    template<>
    inline uint64_t routing_params::get<uint64_t>(unsigned index) const
    {
        return uint_params[index];
    }

    template<>
    inline double routing_params::get<double>(unsigned index) const
    {
        return double_params[index];
    }

    template<>
    inline std::string routing_params::get<std::string>(unsigned index) const
    {
        return string_params[index];
    }
}

constexpr crow::HTTPMethod operator "" _method(const char* str, size_t len)
{
    return
        crow::black_magic::is_equ_p(str, "GET", 3) ? crow::HTTPMethod::GET :
        crow::black_magic::is_equ_p(str, "DELETE", 6) ? crow::HTTPMethod::DELETE :
        crow::black_magic::is_equ_p(str, "HEAD", 4) ? crow::HTTPMethod::HEAD :
        crow::black_magic::is_equ_p(str, "POST", 4) ? crow::HTTPMethod::POST :
        crow::black_magic::is_equ_p(str, "PUT", 3) ? crow::HTTPMethod::PUT :
        crow::black_magic::is_equ_p(str, "OPTIONS", 7) ? crow::HTTPMethod::OPTIONS :
        crow::black_magic::is_equ_p(str, "CONNECT", 7) ? crow::HTTPMethod::CONNECT :
        crow::black_magic::is_equ_p(str, "TRACE", 5) ? crow::HTTPMethod::TRACE :
        throw std::runtime_error("invalid http method");
};




#pragma once

#include <boost/algorithm/string/predicate.hpp>
#include <boost/functional/hash.hpp>
#include <unordered_map>

namespace crow
{
    struct ci_hash
    {
        size_t operator()(const std::string& key) const
        {
            std::size_t seed = 0;
            std::locale locale;

            for(auto c : key)
            {
                boost::hash_combine(seed, std::toupper(c, locale));
            }

            return seed;
        }
    };

    struct ci_key_eq
    {
        bool operator()(const std::string& l, const std::string& r) const
        {
            return boost::iequals(l, r);
        }
    };

    using ci_map = std::unordered_multimap<std::string, std::string, ci_hash, ci_key_eq>;
}



#pragma once








namespace crow
{
    template <typename T>
    inline const std::string& get_header_value(const T& headers, const std::string& key)
    {
        if (headers.count(key))
        {
            return headers.find(key)->second;
        }
        static std::string empty;
        return empty;
    }

    struct request
    {
        HTTPMethod method;
        std::string raw_url;
        std::string url;
        query_string url_params;
        ci_map headers;
        std::string body;

        void* middleware_context{};

        request()
            : method(HTTPMethod::GET)
        {
        }

        request(HTTPMethod method, std::string raw_url, std::string url, query_string url_params, ci_map headers, std::string body)
            : method(method), raw_url(std::move(raw_url)), url(std::move(url)), url_params(std::move(url_params)), headers(std::move(headers)), body(std::move(body))
        {
        }

        void add_header(std::string key, std::string value)
        {
            headers.emplace(std::move(key), std::move(value));
        }

        const std::string& get_header_value(const std::string& key)
        {
            return crow::get_header_value(headers, key);
        }

    };
}



#pragma once

#include <string>
#include <unordered_map>
#include <boost/algorithm/string.hpp>
#include <boost/tokenizer.hpp>
#include <algorithm>






namespace crow
{
    template <typename Handler>
    struct HTTPParser : public http_parser
    {
        static int on_message_begin(http_parser* self_)
        {
            HTTPParser* self = static_cast<HTTPParser*>(self_);
            self->clear();
            return 0;
        }
        static int on_url(http_parser* self_, const char* at, size_t length)
        {
            HTTPParser* self = static_cast<HTTPParser*>(self_);
            self->raw_url.insert(self->raw_url.end(), at, at+length);
            return 0;
        }
        static int on_header_field(http_parser* self_, const char* at, size_t length)
        {
            HTTPParser* self = static_cast<HTTPParser*>(self_);
            switch (self->header_building_state)
            {
                case 0:
                    if (!self->header_value.empty())
                    {
                        self->headers.emplace(std::move(self->header_field), std::move(self->header_value));
                    }
                    self->header_field.assign(at, at+length);
                    self->header_building_state = 1;
                    break;
                case 1:
                    self->header_field.insert(self->header_field.end(), at, at+length);
                    break;
            }
            return 0;
        }
        static int on_header_value(http_parser* self_, const char* at, size_t length)
        {
            HTTPParser* self = static_cast<HTTPParser*>(self_);
            switch (self->header_building_state)
            {
                case 0:
                    self->header_value.insert(self->header_value.end(), at, at+length);
                    break;
                case 1:
                    self->header_building_state = 0;
                    self->header_value.assign(at, at+length);
                    break;
            }
            return 0;
        }
        static int on_headers_complete(http_parser* self_)
        {
            HTTPParser* self = static_cast<HTTPParser*>(self_);
            if (!self->header_field.empty())
            {
                self->headers.emplace(std::move(self->header_field), std::move(self->header_value));
            }
            self->process_header();
            return 0;
        }
        static int on_body(http_parser* self_, const char* at, size_t length)
        {
            HTTPParser* self = static_cast<HTTPParser*>(self_);
            self->body.insert(self->body.end(), at, at+length);
            return 0;
        }
        static int on_message_complete(http_parser* self_)
        {
            HTTPParser* self = static_cast<HTTPParser*>(self_);

            // url params
            self->url = self->raw_url.substr(0, self->raw_url.find("?"));
            self->url_params = query_string(self->raw_url);

            self->process_message();
            return 0;
        }
        HTTPParser(Handler* handler) :
            handler_(handler)
        {
            http_parser_init(this, HTTP_REQUEST);
        }

        // return false on error
        bool feed(const char* buffer, int length)
        {
            const static http_parser_settings settings_{
                on_message_begin,
                on_url,
                nullptr,
                on_header_field,
                on_header_value,
                on_headers_complete,
                on_body,
                on_message_complete,
            };

            int nparsed = http_parser_execute(this, &settings_, buffer, length);
            return nparsed == length;
        }

        bool done()
        {
            return feed(nullptr, 0);
        }

        void clear()
        {
            url.clear();
            raw_url.clear();
            header_building_state = 0;
            header_field.clear();
            header_value.clear();
            headers.clear();
            url_params.clear();
            body.clear();
        }

        void process_header()
        {
            handler_->handle_header();
        }

        void process_message()
        {
            handler_->handle();
        }

        request to_request() const
        {
            return request{(HTTPMethod)method, std::move(raw_url), std::move(url), std::move(url_params), std::move(headers), std::move(body)};
        }

        bool check_version(int major, int minor) const
        {
            return http_major == major && http_minor == minor;
        }

        std::string raw_url;
        std::string url;

        int header_building_state = 0;
        std::string header_field;
        std::string header_value;
        ci_map headers;
        query_string url_params;
        std::string body;

        Handler* handler_;
    };
}



#pragma once
#include <string>
#include <unordered_map>







namespace crow
{
    template <typename Handler, typename ... Middlewares>
    class Connection;
    struct response
    {
        template <typename Handler, typename ... Middlewares>
        friend class crow::Connection;

        std::string body;
        json::wvalue json_value;
        int code{200};

        // `headers' stores HTTP headers.
        ci_map headers;

        void set_header(std::string key, std::string value)
        {
            headers.erase(key);
            headers.emplace(std::move(key), std::move(value));
        }
        void add_header(std::string key, std::string value)
        {
            headers.emplace(std::move(key), std::move(value));
        }

        const std::string& get_header_value(const std::string& key)
        {
            return crow::get_header_value(headers, key);
        }


        response() {}
        explicit response(int code) : code(code) {}
        response(std::string body) : body(std::move(body)) {}
        response(json::wvalue&& json_value) : json_value(std::move(json_value)) {}
        response(int code, std::string body) : body(std::move(body)), code(code) {}
        response(const json::wvalue& json_value) : body(json::dump(json_value)) 
        {
            set_header("Content-Type", "application/json");
        }

        response(response&& r)
        {
            *this = std::move(r);
        }

        response& operator = (const response& r) = delete;

        response& operator = (response&& r) noexcept
        {
            body = std::move(r.body);
            json_value = std::move(r.json_value);
            code = r.code;
            headers = std::move(r.headers);
			completed_ = r.completed_;
            return *this;
        }

        bool is_completed() const noexcept
        {
            return completed_;
        }

        void clear()
        {
            body.clear();
            json_value.clear();
            code = 200;
            headers.clear();
            completed_ = false;
        }

        void write(const std::string& body_part)
        {
            body += body_part;
        }

        void end()
        {
            if (!completed_)
            {
                completed_ = true;
                
                if (complete_request_handler_)
                {
                    complete_request_handler_();
                }
            }
        }

        void end(const std::string& body_part)
        {
            body += body_part;
            end();
        }

        bool is_alive()
        {
            return is_alive_helper_ && is_alive_helper_();
        }

        private:
            bool completed_{};
            std::function<void()> complete_request_handler_;
            std::function<bool()> is_alive_helper_;
    };
}



#pragma once

#include <cstdint>
#include <utility>
#include <tuple>
#include <unordered_map>
#include <memory>
#include <boost/lexical_cast.hpp>
#include <vector>












namespace crow
{
    class BaseRule
    {
    public:
        virtual ~BaseRule()
        {
        }
        
        virtual void validate() = 0;

        virtual void handle(const request&, response&, const routing_params&) = 0;

        uint32_t methods()
        {
            return methods_;
        }

    protected:
        uint32_t methods_{1<<(int)HTTPMethod::GET};
    };

    template <typename ... Args>
    class TaggedRule : public BaseRule
    {
    private:
        template <typename H1, typename H2, typename H3>
        struct call_params
        {
            H1& handler;
            H2& handler_with_req;
            H3& handler_with_req_res;
            const routing_params& params;
            const request& req;
            response& res;
        };

        template <typename F, int NInt, int NUint, int NDouble, int NString, typename S1, typename S2> 
        struct call
        {
        };

        template <typename F, int NInt, int NUint, int NDouble, int NString, typename ... Args1, typename ... Args2> 
        struct call<F, NInt, NUint, NDouble, NString, black_magic::S<int64_t, Args1...>, black_magic::S<Args2...>>
        {
            void operator()(F cparams)
            {
                using pushed = typename black_magic::S<Args2...>::template push_back<call_pair<int64_t, NInt>>;
                call<F, NInt+1, NUint, NDouble, NString,
                    black_magic::S<Args1...>, pushed>()(cparams);
            }
        };

        template <typename F, int NInt, int NUint, int NDouble, int NString, typename ... Args1, typename ... Args2> 
        struct call<F, NInt, NUint, NDouble, NString, black_magic::S<uint64_t, Args1...>, black_magic::S<Args2...>>
        {
            void operator()(F cparams)
            {
                using pushed = typename black_magic::S<Args2...>::template push_back<call_pair<uint64_t, NUint>>;
                call<F, NInt, NUint+1, NDouble, NString,
                    black_magic::S<Args1...>, pushed>()(cparams);
            }
        };

        template <typename F, int NInt, int NUint, int NDouble, int NString, typename ... Args1, typename ... Args2> 
        struct call<F, NInt, NUint, NDouble, NString, black_magic::S<double, Args1...>, black_magic::S<Args2...>>
        {
            void operator()(F cparams)
            {
                using pushed = typename black_magic::S<Args2...>::template push_back<call_pair<double, NDouble>>;
                call<F, NInt, NUint, NDouble+1, NString,
                    black_magic::S<Args1...>, pushed>()(cparams);
            }
        };

        template <typename F, int NInt, int NUint, int NDouble, int NString, typename ... Args1, typename ... Args2> 
        struct call<F, NInt, NUint, NDouble, NString, black_magic::S<std::string, Args1...>, black_magic::S<Args2...>>
        {
            void operator()(F cparams)
            {
                using pushed = typename black_magic::S<Args2...>::template push_back<call_pair<std::string, NString>>;
                call<F, NInt, NUint, NDouble, NString+1,
                    black_magic::S<Args1...>, pushed>()(cparams);
            }
        };

        template <typename F, int NInt, int NUint, int NDouble, int NString, typename ... Args1> 
        struct call<F, NInt, NUint, NDouble, NString, black_magic::S<>, black_magic::S<Args1...>>
        {
            void operator()(F cparams)
            {
                if (cparams.handler) 
                {
                    cparams.res = cparams.handler(
                        cparams.params.template get<typename Args1::type>(Args1::pos)... 
                    );
                    cparams.res.end();
                    return;
                }
                if (cparams.handler_with_req)
                {
                    cparams.res = cparams.handler_with_req(
                        cparams.req,
                        cparams.params.template get<typename Args1::type>(Args1::pos)... 
                    );
                    cparams.res.end();
                    return;
                }
                if (cparams.handler_with_req_res)
                {
                    cparams.handler_with_req_res(
                        cparams.req,
                        cparams.res,
                        cparams.params.template get<typename Args1::type>(Args1::pos)... 
                    );
                    return;
                }
                CROW_LOG_DEBUG << "ERROR cannot find handler";

                // we already found matched url; this is server error
                cparams.res = response(500);
            }
        };
    public:
        using self_t = TaggedRule<Args...>;
        TaggedRule(std::string rule)
            : rule_(std::move(rule))
        {
        }
        
        self_t& name(std::string name) noexcept
        {
            name_ = std::move(name);
            return *this;
        }

        self_t& methods(HTTPMethod method)
        {
            methods_ = 1<<(int)method;
            return *this;
        }

        template <typename ... MethodArgs>
        self_t& methods(HTTPMethod method, MethodArgs ... args_method)
        {
            methods(args_method...);
            methods_ |= 1<<(int)method;
            return *this;
        }

        void validate()
        {
            if (!handler_ && !handler_with_req_ && !handler_with_req_res_)
            {
                throw std::runtime_error(name_ + (!name_.empty() ? ": " : "") + "no handler for url " + rule_);
            }
        }

        template <typename Func>
        typename std::enable_if<black_magic::CallHelper<Func, black_magic::S<Args...>>::value, void>::type
        operator()(Func&& f)
        {
            static_assert(black_magic::CallHelper<Func, black_magic::S<Args...>>::value ||
                black_magic::CallHelper<Func, black_magic::S<crow::request, Args...>>::value , 
                "Handler type is mismatched with URL paramters");
            static_assert(!std::is_same<void, decltype(f(std::declval<Args>()...))>::value, 
                "Handler function cannot have void return type; valid return types: string, int, crow::resposne, crow::json::wvalue");

                handler_ = [f = std::move(f)](Args ... args){
                    return response(f(args...));
                };
                handler_with_req_ = nullptr;
                handler_with_req_res_ = nullptr;
        }

        template <typename Func>
        typename std::enable_if<
            !black_magic::CallHelper<Func, black_magic::S<Args...>>::value &&
            black_magic::CallHelper<Func, black_magic::S<crow::request, Args...>>::value, 
            void>::type
        operator()(Func&& f)
        {
            static_assert(black_magic::CallHelper<Func, black_magic::S<Args...>>::value ||
                black_magic::CallHelper<Func, black_magic::S<crow::request, Args...>>::value, 
                "Handler type is mismatched with URL paramters");
            static_assert(!std::is_same<void, decltype(f(std::declval<crow::request>(), std::declval<Args>()...))>::value, 
                "Handler function cannot have void return type; valid return types: string, int, crow::resposne, crow::json::wvalue");

                handler_with_req_ = [f = std::move(f)](const crow::request& req, Args ... args){
                    return response(f(req, args...));
                };
                handler_ = nullptr;
                handler_with_req_res_ = nullptr;
        }

        template <typename Func>
        typename std::enable_if<
            !black_magic::CallHelper<Func, black_magic::S<Args...>>::value &&
            !black_magic::CallHelper<Func, black_magic::S<crow::request, Args...>>::value, 
            void>::type
        operator()(Func&& f)
        {
            static_assert(black_magic::CallHelper<Func, black_magic::S<Args...>>::value ||
                black_magic::CallHelper<Func, black_magic::S<crow::request, Args...>>::value ||
                black_magic::CallHelper<Func, black_magic::S<crow::request, crow::response&, Args...>>::value
                , 
                "Handler type is mismatched with URL paramters");
            static_assert(std::is_same<void, decltype(f(std::declval<crow::request>(), std::declval<crow::response&>(), std::declval<Args>()...))>::value, 
                "Handler function with response argument should have void return type");

                handler_with_req_res_ = std::move(f);
                //[f = std::move(f)](const crow::request& req, crow::response& res, Args ... args){
                //    f(req, response, args...);
                //};
                handler_ = nullptr;
                handler_with_req_ = nullptr;
        }

        template <typename Func>
        void operator()(std::string name, Func&& f)
        {
            name_ = std::move(name);
            (*this).template operator()<Func>(std::forward(f));
        }

        void handle(const request& req, response& res, const routing_params& params) override
        {
            call<
                call_params<
                    decltype(handler_), 
                    decltype(handler_with_req_),
                    decltype(handler_with_req_res_)>, 
                0, 0, 0, 0, 
                black_magic::S<Args...>, 
                black_magic::S<>
            >()(
                call_params<
                    decltype(handler_), 
                    decltype(handler_with_req_),
                    decltype(handler_with_req_res_)>
                {handler_, handler_with_req_, handler_with_req_res_, params, req, res}
            );
        }

    private:
        std::function<response(Args...)> handler_;
        std::function<response(const crow::request&, Args...)> handler_with_req_;
        std::function<void(const crow::request&, crow::response&, Args...)> handler_with_req_res_;

        std::string rule_;
        std::string name_;

        template <typename T, int Pos>
        struct call_pair
        {
            using type = T;
            static const int pos = Pos;
        };

        friend class Router;
    };

    class Trie
    {
    public:
        struct Node
        {
            unsigned rule_index{};
            std::array<unsigned, (int)ParamType::MAX> param_childrens{};
            std::unordered_map<std::string, unsigned> children;

            bool IsSimpleNode() const
            {
                return 
                    !rule_index &&
                    std::all_of(
                        std::begin(param_childrens), 
                        std::end(param_childrens), 
                        [](unsigned x){ return !x; });
            }
        };

        Trie() : nodes_(1)
        {
        }

private:
        void optimizeNode(Node* node)
        {
            for(auto x : node->param_childrens)
            {
                if (!x)
                    continue;
                Node* child = &nodes_[x];
                optimizeNode(child);
            }
            if (node->children.empty())
                return;
            bool mergeWithChild = true;
            for(auto& kv : node->children)
            {
                Node* child = &nodes_[kv.second];
                if (!child->IsSimpleNode())
                {
                    mergeWithChild = false;
                    break;
                }
            }
            if (mergeWithChild)
            {
                decltype(node->children) merged;
                for(auto& kv : node->children)
                {
                    Node* child = &nodes_[kv.second];
                    for(auto& child_kv : child->children)
                    {
                        merged[kv.first + child_kv.first] = child_kv.second;
                    }
                }
                node->children = std::move(merged);
                optimizeNode(node);
            }
            else
            {
                for(auto& kv : node->children)
                {
                    Node* child = &nodes_[kv.second];
                    optimizeNode(child);
                }
            }
        }

        void optimize()
        {
            optimizeNode(head());
        }

public:
        void validate()
        {
            if (!head()->IsSimpleNode())
                throw std::runtime_error("Internal error: Trie header should be simple!");
            optimize();
        }

        std::pair<unsigned, routing_params> find(const std::string& req_url, const Node* node = nullptr, unsigned pos = 0, routing_params* params = nullptr) const
        {
            routing_params empty;
            if (params == nullptr)
                params = &empty;

            unsigned found{};
            routing_params match_params;

            if (node == nullptr)
                node = head();
            if (pos == req_url.size())
                return {node->rule_index, *params};

            auto update_found = [&found, &match_params](std::pair<unsigned, routing_params>& ret)
            {
                if (ret.first && (!found || found > ret.first))
                {
                    found = ret.first;
                    match_params = std::move(ret.second);
                }
            };

            if (node->param_childrens[(int)ParamType::INT])
            {
                char c = req_url[pos];
                if ((c >= '0' && c <= '9') || c == '+' || c == '-')
                {
                    char* eptr;
                    errno = 0;
                    long long int value = strtoll(req_url.data()+pos, &eptr, 10);
                    if (errno != ERANGE && eptr != req_url.data()+pos)
                    {
                        params->int_params.push_back(value);
                        auto ret = find(req_url, &nodes_[node->param_childrens[(int)ParamType::INT]], eptr - req_url.data(), params);
                        update_found(ret);
                        params->int_params.pop_back();
                    }
                }
            }

            if (node->param_childrens[(int)ParamType::UINT])
            {
                char c = req_url[pos];
                if ((c >= '0' && c <= '9') || c == '+')
                {
                    char* eptr;
                    errno = 0;
                    unsigned long long int value = strtoull(req_url.data()+pos, &eptr, 10);
                    if (errno != ERANGE && eptr != req_url.data()+pos)
                    {
                        params->uint_params.push_back(value);
                        auto ret = find(req_url, &nodes_[node->param_childrens[(int)ParamType::UINT]], eptr - req_url.data(), params);
                        update_found(ret);
                        params->uint_params.pop_back();
                    }
                }
            }

            if (node->param_childrens[(int)ParamType::DOUBLE])
            {
                char c = req_url[pos];
                if ((c >= '0' && c <= '9') || c == '+' || c == '-' || c == '.')
                {
                    char* eptr;
                    errno = 0;
                    double value = strtod(req_url.data()+pos, &eptr);
                    if (errno != ERANGE && eptr != req_url.data()+pos)
                    {
                        params->double_params.push_back(value);
                        auto ret = find(req_url, &nodes_[node->param_childrens[(int)ParamType::DOUBLE]], eptr - req_url.data(), params);
                        update_found(ret);
                        params->double_params.pop_back();
                    }
                }
            }

            if (node->param_childrens[(int)ParamType::STRING])
            {
                size_t epos = pos;
                for(; epos < req_url.size(); epos ++)
                {
                    if (req_url[epos] == '/')
                        break;
                }

                if (epos != pos)
                {
                    params->string_params.push_back(req_url.substr(pos, epos-pos));
                    auto ret = find(req_url, &nodes_[node->param_childrens[(int)ParamType::STRING]], epos, params);
                    update_found(ret);
                    params->string_params.pop_back();
                }
            }

            if (node->param_childrens[(int)ParamType::PATH])
            {
                size_t epos = req_url.size();

                if (epos != pos)
                {
                    params->string_params.push_back(req_url.substr(pos, epos-pos));
                    auto ret = find(req_url, &nodes_[node->param_childrens[(int)ParamType::PATH]], epos, params);
                    update_found(ret);
                    params->string_params.pop_back();
                }
            }

            for(auto& kv : node->children)
            {
                const std::string& fragment = kv.first;
                const Node* child = &nodes_[kv.second];

                if (req_url.compare(pos, fragment.size(), fragment) == 0)
                {
                    auto ret = find(req_url, child, pos + fragment.size(), params);
                    update_found(ret);
                }
            }

            return {found, match_params};
        }

        void add(const std::string& url, unsigned rule_index)
        {
            unsigned idx{0};

            for(unsigned i = 0; i < url.size(); i ++)
            {
                char c = url[i];
                if (c == '<')
                {
                    static struct ParamTraits
                    {
                        ParamType type;
                        std::string name;
                    } paramTraits[] =
                    {
                        { ParamType::INT, "<int>" },
                        { ParamType::UINT, "<uint>" },
                        { ParamType::DOUBLE, "<float>" },
                        { ParamType::DOUBLE, "<double>" },
                        { ParamType::STRING, "<str>" },
                        { ParamType::STRING, "<string>" },
                        { ParamType::PATH, "<path>" },
                    };

                    for(auto& x:paramTraits)
                    {
                        if (url.compare(i, x.name.size(), x.name) == 0)
                        {
                            if (!nodes_[idx].param_childrens[(int)x.type])
                            {
                                auto new_node_idx = new_node();
                                nodes_[idx].param_childrens[(int)x.type] = new_node_idx;
                            }
                            idx = nodes_[idx].param_childrens[(int)x.type];
                            i += x.name.size();
                            break;
                        }
                    }

                    i --;
                }
                else
                {
                    std::string piece(&c, 1);
                    if (!nodes_[idx].children.count(piece))
                    {
                        auto new_node_idx = new_node();
                        nodes_[idx].children.emplace(piece, new_node_idx);
                    }
                    idx = nodes_[idx].children[piece];
                }
            }
            if (nodes_[idx].rule_index)
                throw std::runtime_error("handler already exists for " + url);
            nodes_[idx].rule_index = rule_index;
        }
    private:
        void debug_node_print(Node* n, int level)
        {
            for(int i = 0; i < (int)ParamType::MAX; i ++)
            {
                if (n->param_childrens[i])
                {
                    CROW_LOG_DEBUG << std::string(2*level, ' ') /*<< "("<<n->param_childrens[i]<<") "*/;
                    switch((ParamType)i)
                    {
                        case ParamType::INT:
                            CROW_LOG_DEBUG << "<int>";
                            break;
                        case ParamType::UINT:
                            CROW_LOG_DEBUG << "<uint>";
                            break;
                        case ParamType::DOUBLE:
                            CROW_LOG_DEBUG << "<float>";
                            break;
                        case ParamType::STRING:
                            CROW_LOG_DEBUG << "<str>";
                            break;
                        case ParamType::PATH:
                            CROW_LOG_DEBUG << "<path>";
                            break;
                        default:
                            CROW_LOG_DEBUG << "<ERROR>";
                            break;
                    }

                    debug_node_print(&nodes_[n->param_childrens[i]], level+1);
                }
            }
            for(auto& kv : n->children)
            {
                CROW_LOG_DEBUG << std::string(2*level, ' ') /*<< "(" << kv.second << ") "*/ << kv.first;
                debug_node_print(&nodes_[kv.second], level+1);
            }
        }

    public:
        void debug_print()
        {
            debug_node_print(head(), 0);
        }

    private:
        const Node* head() const
        {
            return &nodes_.front();
        }

        Node* head()
        {
            return &nodes_.front();
        }

        unsigned new_node()
        {
            nodes_.resize(nodes_.size()+1);
            return nodes_.size() - 1;
        }

        std::vector<Node> nodes_;
    };

    class Router
    {
    public:
        Router() : rules_(1) {}
        template <uint64_t N>
        typename black_magic::arguments<N>::type::template rebind<TaggedRule>& new_rule_tagged(const std::string& rule)
        {
            using RuleT = typename black_magic::arguments<N>::type::template rebind<TaggedRule>;
            auto ruleObject = new RuleT(rule);
            rules_.emplace_back(ruleObject);
            trie_.add(rule, rules_.size() - 1);
            return *ruleObject;
        }

        void validate()
        {
            trie_.validate();
            for(auto& rule:rules_)
            {
                if (rule)
                    rule->validate();
            }
        }

        void handle(const request& req, response& res)
        {
            auto found = trie_.find(req.url);

            unsigned rule_index = found.first;

            if (!rule_index)
            {
				CROW_LOG_DEBUG << "Cannot match rules " << req.url;
                res = response(404);
				res.end();
                return;
            }

            if (rule_index >= rules_.size())
                throw std::runtime_error("Trie internal structure corrupted!");

            if ((rules_[rule_index]->methods() & (1<<(uint32_t)req.method)) == 0)
            {
				CROW_LOG_DEBUG << "Rule found but method mismatch: " << req.url << " with " << method_name(req.method) << "(" << (uint32_t)req.method << ") / " << rules_[rule_index]->methods();
                res = response(404);
				res.end();
                return;
            }

            CROW_LOG_DEBUG << "Matched rule '" << ((TaggedRule<>*)rules_[rule_index].get())->rule_ << "' " << (uint32_t)req.method << " / " << rules_[rule_index]->methods();

            rules_[rule_index]->handle(req, res, found.second);
        }

        void debug_print()
        {
            trie_.debug_print();
        }

    private:
        std::vector<std::unique_ptr<BaseRule>> rules_;
        Trie trie_;
    };
}



#pragma once








namespace crow
{
    namespace detail
    {
        template <typename ... Middlewares>
        struct partial_context
            : public black_magic::pop_back<Middlewares...>::template rebind<partial_context>
            , public black_magic::last_element_type<Middlewares...>::type::context
        {
            using parent_context = typename black_magic::pop_back<Middlewares...>::template rebind<::crow::detail::partial_context>;
            template <int N>
            using partial = typename std::conditional<N == sizeof...(Middlewares)-1, partial_context, typename parent_context::template partial<N>>::type;

            template <typename T> 
            typename T::context& get()
            {
                return static_cast<typename T::context&>(*this);
            }
        };

        template <>
        struct partial_context<>
        {
            template <int>
            using partial = partial_context;
        };

        template <int N, typename Context, typename Container, typename CurrentMW, typename ... Middlewares>
        bool middleware_call_helper(Container& middlewares, request& req, response& res, Context& ctx);

        template <typename ... Middlewares>
        struct context : private partial_context<Middlewares...>
        //struct context : private Middlewares::context... // simple but less type-safe
        {
            template <int N, typename Context, typename Container>
            friend typename std::enable_if<(N==0)>::type after_handlers_call_helper(Container& middlewares, Context& ctx, request& req, response& res);
            template <int N, typename Context, typename Container>
            friend typename std::enable_if<(N>0)>::type after_handlers_call_helper(Container& middlewares, Context& ctx, request& req, response& res);

            template <int N, typename Context, typename Container, typename CurrentMW, typename ... Middlewares2>
            friend bool middleware_call_helper(Container& middlewares, request& req, response& res, Context& ctx);

            template <typename T> 
            typename T::context& get()
            {
                return static_cast<typename T::context&>(*this);
            }

            template <int N>
            using partial = typename partial_context<Middlewares...>::template partial<N>;
        };
    }
}



#pragma once
#include <boost/algorithm/string/trim.hpp>





namespace crow
{
    // Any middleware requires following 3 members:

    // struct context;
    //      storing data for the middleware; can be read from another middleware or handlers

    // before_handle
    //      called before handling the request.
    //      if res.end() is called, the operation is halted. 
    //      (still call after_handle of this middleware)
    //      2 signatures:
    //      void before_handle(request& req, response& res, context& ctx)
    //          if you only need to access this middlewares context.
    //      template <typename AllContext>
    //      void before_handle(request& req, response& res, context& ctx, AllContext& all_ctx)
    //          you can access another middlewares' context by calling `all_ctx.template get<MW>()'
    //          ctx == all_ctx.template get<CurrentMiddleware>()

    // after_handle
    //      called after handling the request.
    //      void after_handle(request& req, response& res, context& ctx)
    //      template <typename AllContext>
    //      void after_handle(request& req, response& res, context& ctx, AllContext& all_ctx)

    struct CookieParser
    {
        struct context
        {
            std::unordered_map<std::string, std::string> jar;
            std::unordered_map<std::string, std::string> cookies_to_add;

            std::string get_cookie(const std::string& key)
            {
                if (jar.count(key))
                    return jar[key];
                return {};
            }

            void set_cookie(const std::string& key, const std::string& value)
            {
                cookies_to_add.emplace(key, value);
            }
        };

        void before_handle(request& req, response& res, context& ctx)
        {
            int count = req.headers.count("Cookie");
            if (!count)
                return;
            if (count > 1)
            {
                res.code = 400;
                res.end();
                return;
            }
            std::string cookies = req.get_header_value("Cookie");
            size_t pos = 0;
            while(pos < cookies.size())
            {
                size_t pos_equal = cookies.find('=', pos);
                if (pos_equal == cookies.npos)
                    break;
                std::string name = cookies.substr(pos, pos_equal-pos);
                boost::trim(name);
                pos = pos_equal+1;
                while(pos < cookies.size() && cookies[pos] == ' ') pos++;
                if (pos == cookies.size())
                    break;

                std::string value;

                if (cookies[pos] == '"')
                {
                    int dquote_meet_count = 0;
                    pos ++;
                    size_t pos_dquote = pos-1;
                    do
                    {
                        pos_dquote = cookies.find('"', pos_dquote+1);
                        dquote_meet_count ++;
                    } while(pos_dquote < cookies.size() && cookies[pos_dquote-1] == '\\');
                    if (pos_dquote == cookies.npos)
                        break;

                    if (dquote_meet_count == 1)
                        value = cookies.substr(pos, pos_dquote - pos);
                    else
                    {
                        value.clear();
                        value.reserve(pos_dquote-pos);
                        for(size_t p = pos; p < pos_dquote; p++)
                        {
                            // FIXME minimal escaping
                            if (cookies[p] == '\\' && p + 1 < pos_dquote)
                            {
                                p++;
                                if (cookies[p] == '\\' || cookies[p] == '"')
                                    value += cookies[p];
                                else
                                {
                                    value += '\\';
                                    value += cookies[p];
                                }
                            }
                            else
                                value += cookies[p];
                        }
                    }

                    ctx.jar.emplace(std::move(name), std::move(value));
                    pos = cookies.find(";", pos_dquote+1);
                    if (pos == cookies.npos)
                        break;
                    pos++;
                    while(pos < cookies.size() && cookies[pos] == ' ') pos++;
                    if (pos == cookies.size())
                        break;
                }
                else
                {
                    size_t pos_semicolon = cookies.find(';', pos);
                    value = cookies.substr(pos, pos_semicolon - pos);
                    boost::trim(value);
                    ctx.jar.emplace(std::move(name), std::move(value));
                    pos = pos_semicolon;
                    if (pos == cookies.npos)
                        break;
                    pos ++;
                    while(pos < cookies.size() && cookies[pos] == ' ') pos++;
                    if (pos == cookies.size())
                        break;
                }
            }
        }

        void after_handle(request& req, response& res, context& ctx)
        {
            for(auto& cookie:ctx.cookies_to_add)
            {
                res.add_header("Set-Cookie", cookie.first + "=" + cookie.second);
            }
        }
    };

    /*
    App<CookieParser, AnotherJarMW> app;
    A B C
    A::context
        int aa;

    ctx1 : public A::context
    ctx2 : public ctx1, public B::context
    ctx3 : public ctx2, public C::context

    C depends on A

    C::handle
        context.aaa

    App::context : private CookieParser::contetx, ... 
    {
        jar

    }

    SimpleApp
    */
}



#pragma once
#include <boost/asio.hpp>
#include <boost/algorithm/string/predicate.hpp>
#include <boost/lexical_cast.hpp>
#include <boost/array.hpp>
#include <atomic>
#include <chrono>
#include <vector>



















namespace crow
{
    namespace detail
    {
        template <typename MW, typename Context, typename ParentContext>
        void before_handler_call(MW& mw, request& req, response& res, Context& ctx, ParentContext& parent_ctx, 
            decltype(std::declval<MW>().before_handle(std::declval<request&>(), std::declval<response&>(), std::declval<typename MW::context&>()))* dummy = 0)
        {
            mw.before_handle(req, res, ctx.template get<MW>());
        }

        template <typename MW, typename Context, typename ParentContext>
        void before_handler_call(MW& mw, request& req, response& res, Context& ctx, ParentContext& parent_ctx,
            decltype(std::declval<MW>().before_handle(std::declval<request&>(), std::declval<response&>(), std::declval<typename MW::context&>(), std::declval<Context&>))* dummy = 0)
        {
            mw.before_handle(req, res, ctx.template get<MW>(), parent_ctx);
        }

        template <typename MW, typename Context, typename ParentContext>
        void after_handler_call(MW& mw, request& req, response& res, Context& ctx, ParentContext& parent_ctx, 
            decltype(std::declval<MW>().before_handle(std::declval<request&>(), std::declval<response&>(), std::declval<typename MW::context&>()))* dummy = 0)
        {
            mw.after_handle(req, res, ctx.template get<MW>());
        }

        template <typename MW, typename Context, typename ParentContext>
        void after_handler_call(MW& mw, request& req, response& res, Context& ctx, ParentContext& parent_ctx, 
            decltype(std::declval<MW>().before_handle(std::declval<request&>(), std::declval<response&>(), std::declval<typename MW::context&>(), std::declval<Context&>))* dummy = 0)
        {
            mw.after_handle(req, res, ctx.template get<MW>(), parent_ctx);
        }

        template <int N, typename Context, typename Container, typename CurrentMW, typename ... Middlewares>
        bool middleware_call_helper(Container& middlewares, request& req, response& res, Context& ctx)
        {
            using parent_context_t = typename Context::template partial<N-1>;
            before_handler_call<CurrentMW, Context, parent_context_t>(std::get<N>(middlewares), req, res, ctx, static_cast<parent_context_t&>(ctx));

            if (res.is_completed())
            {
                after_handler_call<CurrentMW, Context, parent_context_t>(std::get<N>(middlewares), req, res, ctx, static_cast<parent_context_t&>(ctx));
                return true;
            }

            if (middleware_call_helper<N+1, Context, Container, Middlewares...>(middlewares, req, res, ctx))
            {
                after_handler_call<CurrentMW, Context, parent_context_t>(std::get<N>(middlewares), req, res, ctx, static_cast<parent_context_t&>(ctx));
                return true;
            }

            return false;
        }

        template <int N, typename Context, typename Container>
        bool middleware_call_helper(Container& middlewares, request& req, response& res, Context& ctx)
        {
            return false;
        }

        template <int N, typename Context, typename Container>
        typename std::enable_if<(N<0)>::type 
        after_handlers_call_helper(Container& middlewares, Context& context, request& req, response& res)
        {
        }

        template <int N, typename Context, typename Container>
        typename std::enable_if<(N==0)>::type after_handlers_call_helper(Container& middlewares, Context& ctx, request& req, response& res)
        {
            using parent_context_t = typename Context::template partial<N-1>;
            using CurrentMW = typename std::tuple_element<N, typename std::remove_reference<Container>::type>::type;
            after_handler_call<CurrentMW, Context, parent_context_t>(std::get<N>(middlewares), req, res, ctx, static_cast<parent_context_t&>(ctx));
        }

        template <int N, typename Context, typename Container>
        typename std::enable_if<(N>0)>::type after_handlers_call_helper(Container& middlewares, Context& ctx, request& req, response& res)
        {
            using parent_context_t = typename Context::template partial<N-1>;
            using CurrentMW = typename std::tuple_element<N, typename std::remove_reference<Container>::type>::type;
            after_handler_call<CurrentMW, Context, parent_context_t>(std::get<N>(middlewares), req, res, ctx, static_cast<parent_context_t&>(ctx));
            after_handlers_call_helper<N-1, Context, Container>(middlewares, ctx, req, res);
        }
    }

    using namespace boost;
    using tcp = asio::ip::tcp;
#ifdef CROW_ENABLE_DEBUG
    static int connectionCount;
#endif
    template <typename Handler, typename ... Middlewares>
    class Connection
    {
    public:
        Connection(
            boost::asio::io_service& io_service, 
            Handler* handler, 
            const std::string& server_name,
            std::tuple<Middlewares...>* middlewares
            ) 
            : socket_(io_service), 
            handler_(handler), 
            parser_(this), 
            server_name_(server_name),
            middlewares_(middlewares)
        {
#ifdef CROW_ENABLE_DEBUG
            connectionCount ++;
            CROW_LOG_DEBUG << "Connection open, total " << connectionCount << ", " << this;
#endif
        }
        
        ~Connection()
        {
            res.complete_request_handler_ = nullptr;
            cancel_deadline_timer();
#ifdef CROW_ENABLE_DEBUG
            connectionCount --;
            CROW_LOG_DEBUG << "Connection closed, total " << connectionCount << ", " << this;
#endif
        }

        tcp::socket& socket()
        {
            return socket_;
        }

        void start()
        {
            //auto self = this->shared_from_this();
            start_deadline();

            do_read();
        }

        void handle_header()
        {
            // HTTP 1.1 Expect: 100-continue
            if (parser_.check_version(1, 1) && parser_.headers.count("expect") && get_header_value(parser_.headers, "expect") == "100-continue")
            {
                buffers_.clear();
                static std::string expect_100_continue = "HTTP/1.1 100 Continue\r\n\r\n";
                buffers_.emplace_back(expect_100_continue.data(), expect_100_continue.size());
                do_write();
            }
        }

        void handle()
        {
            cancel_deadline_timer();
            bool is_invalid_request = false;
            add_keep_alive_ = false;

            req_ = std::move(parser_.to_request());
            request& req = req_;
            if (parser_.check_version(1, 0))
            {
                // HTTP/1.0
                if (req.headers.count("connection"))
                {
                    if (boost::iequals(req.get_header_value("connection"),"Keep-Alive"))
                        add_keep_alive_ = true;
                }
                else
                    close_connection_ = true;
            }
            else if (parser_.check_version(1, 1))
            {
                // HTTP/1.1
                if (req.headers.count("connection"))
                {
                    if (req.get_header_value("connection") == "close")
                        close_connection_ = true;
                    else if (boost::iequals(req.get_header_value("connection"),"Keep-Alive"))
                        add_keep_alive_ = true;
                }
                if (!req.headers.count("host"))
                {
                    is_invalid_request = true;
                    res = response(400);
                }
            }

            CROW_LOG_INFO << "Request: " << boost::lexical_cast<std::string>(socket_.remote_endpoint()) << " " << this << " HTTP/" << parser_.http_major << "." << parser_.http_minor << ' '
             << method_name(req.method) << " " << req.url;


            need_to_call_after_handlers_ = false;
            if (!is_invalid_request)
            {
                res.complete_request_handler_ = []{};
                res.is_alive_helper_ = [this]()->bool{ return socket_.is_open(); };

                ctx_ = detail::context<Middlewares...>();
                req.middleware_context = (void*)&ctx_;
                detail::middleware_call_helper<0, decltype(ctx_), decltype(*middlewares_), Middlewares...>(*middlewares_, req, res, ctx_);

                if (!res.completed_)
                {
                    res.complete_request_handler_ = [this]{ this->complete_request(); };
                    need_to_call_after_handlers_ = true;
                    handler_->handle(req, res);
                    if (add_keep_alive_)
                        res.set_header("connection", "Keep-Alive");
                }
                else
                {
                    complete_request();
                }
            }
            else
            {
                complete_request();
            }
        }

        void complete_request()
        {
            CROW_LOG_INFO << "Response: " << this << ' ' << req_.raw_url << ' ' << res.code << ' ' << close_connection_;

            if (need_to_call_after_handlers_)
            {
                need_to_call_after_handlers_ = false;

                // call all after_handler of middlewares
                detail::after_handlers_call_helper<
                    ((int)sizeof...(Middlewares)-1),
                    decltype(ctx_),
                    decltype(*middlewares_)> 
                (*middlewares_, ctx_, req_, res);
            }

            //auto self = this->shared_from_this();
            res.complete_request_handler_ = nullptr;
            
            if (!socket_.is_open())
            {
                //CROW_LOG_DEBUG << this << " delete (socket is closed) " << is_reading << ' ' << is_writing;
                //delete this;
                return;
            }

            static std::unordered_map<int, std::string> statusCodes = {
                {200, "HTTP/1.1 200 OK\r\n"},
                {201, "HTTP/1.1 201 Created\r\n"},
                {202, "HTTP/1.1 202 Accepted\r\n"},
                {204, "HTTP/1.1 204 No Content\r\n"},

                {300, "HTTP/1.1 300 Multiple Choices\r\n"},
                {301, "HTTP/1.1 301 Moved Permanently\r\n"},
                {302, "HTTP/1.1 302 Moved Temporarily\r\n"},
                {304, "HTTP/1.1 304 Not Modified\r\n"},

                {400, "HTTP/1.1 400 Bad Request\r\n"},
                {401, "HTTP/1.1 401 Unauthorized\r\n"},
                {403, "HTTP/1.1 403 Forbidden\r\n"},
                {404, "HTTP/1.1 404 Not Found\r\n"},

                {500, "HTTP/1.1 500 Internal Server Error\r\n"},
                {501, "HTTP/1.1 501 Not Implemented\r\n"},
                {502, "HTTP/1.1 502 Bad Gateway\r\n"},
                {503, "HTTP/1.1 503 Service Unavailable\r\n"},
            };

            static std::string seperator = ": ";
            static std::string crlf = "\r\n";

            buffers_.clear();
            buffers_.reserve(4*(res.headers.size()+5)+3);

            if (res.body.empty() && res.json_value.t() == json::type::Object)
            {
                res.body = json::dump(res.json_value);
            }

            if (!statusCodes.count(res.code))
                res.code = 500;
            {
                auto& status = statusCodes.find(res.code)->second;
                buffers_.emplace_back(status.data(), status.size());
            }

            if (res.code >= 400 && res.body.empty())
                res.body = statusCodes[res.code].substr(9);

            for(auto& kv : res.headers)
            {
                buffers_.emplace_back(kv.first.data(), kv.first.size());
                buffers_.emplace_back(seperator.data(), seperator.size());
                buffers_.emplace_back(kv.second.data(), kv.second.size());
                buffers_.emplace_back(crlf.data(), crlf.size());

            }

            if (!res.headers.count("content-length"))
            {
                content_length_ = std::to_string(res.body.size());
                static std::string content_length_tag = "Content-Length: ";
                buffers_.emplace_back(content_length_tag.data(), content_length_tag.size());
                buffers_.emplace_back(content_length_.data(), content_length_.size());
                buffers_.emplace_back(crlf.data(), crlf.size());
            }
            if (!res.headers.count("server"))
            {
                static std::string server_tag = "Server: ";
                buffers_.emplace_back(server_tag.data(), server_tag.size());
                buffers_.emplace_back(server_name_.data(), server_name_.size());
                buffers_.emplace_back(crlf.data(), crlf.size());
            }
            if (!res.headers.count("date"))
            {
                static std::string date_tag = "Date: ";
                date_str_ = get_cached_date_str();
                buffers_.emplace_back(date_tag.data(), date_tag.size());
                buffers_.emplace_back(date_str_.data(), date_str_.size());
                buffers_.emplace_back(crlf.data(), crlf.size());
            }
            if (add_keep_alive_)
            {
                static std::string keep_alive_tag = "Connetion: Keep-Alive";
                buffers_.emplace_back(keep_alive_tag.data(), keep_alive_tag.size());
                buffers_.emplace_back(crlf.data(), crlf.size());
            }

            buffers_.emplace_back(crlf.data(), crlf.size());
            buffers_.emplace_back(res.body.data(), res.body.size());

            do_write();
            res.clear();

            if (need_to_start_read_after_complete_)
            {
                need_to_start_read_after_complete_ = false;
                start_deadline();
                do_read();
            }
        }

    private:
        static std::string get_cached_date_str()
        {
            using namespace std::chrono;
            thread_local auto last = steady_clock::now();
            thread_local std::string date_str = DateTime().str();

            if (steady_clock::now() - last >= seconds(1))
            {
                last = steady_clock::now();
                date_str = DateTime().str();
            }
            return date_str;
        }

        void do_read()
        {
            //auto self = this->shared_from_this();
            is_reading = true;
            socket_.async_read_some(boost::asio::buffer(buffer_), 
                [this](const boost::system::error_code& ec, std::size_t bytes_transferred)
                {
                    bool error_while_reading = true;
                    if (!ec)
                    {
                        bool ret = parser_.feed(buffer_.data(), bytes_transferred);
                        if (ret && socket_.is_open() && !close_connection_)
                        {
                            error_while_reading = false;
                        }
                    }

                    if (error_while_reading)
                    {
                        cancel_deadline_timer();
                        parser_.done();
                        socket_.close();
                        is_reading = false;
                        CROW_LOG_DEBUG << this << " from read(1)";
                        check_destroy();
                    }
                    else if (!need_to_call_after_handlers_)
                    {
                        start_deadline();
                        do_read();
                    }
                    else
                    {
                        // res will be completed later by user
                        need_to_start_read_after_complete_ = true;
                    }
                });
        }

        void do_write()
        {
            //auto self = this->shared_from_this();
            is_writing = true;
            boost::asio::async_write(socket_, buffers_, 
                [&](const boost::system::error_code& ec, std::size_t bytes_transferred)
                {
                    is_writing = false;
                    if (!ec)
                    {
                        if (close_connection_)
                        {
                            socket_.close();
                            CROW_LOG_DEBUG << this << " from write(1)";
                            check_destroy();
                        }
                    }
                    else
                    {
                        CROW_LOG_DEBUG << this << " from write(2)";
                        check_destroy();
                    }
                });
        }

        void check_destroy()
        {
            CROW_LOG_DEBUG << this << " is_reading " << is_reading << " is_writing " << is_writing;
            if (!is_reading && !is_writing)
            {
                CROW_LOG_DEBUG << this << " delete (idle) ";
                delete this;
            }
        }

        void cancel_deadline_timer()
        {
            CROW_LOG_DEBUG << this << " timer cancelled: " << timer_cancel_key_.first << ' ' << timer_cancel_key_.second;
            detail::dumb_timer_queue::get_current_dumb_timer_queue().cancel(timer_cancel_key_);
        }

        void start_deadline(int timeout = 5)
        {
            auto& timer_queue = detail::dumb_timer_queue::get_current_dumb_timer_queue();
            cancel_deadline_timer();
            
            timer_cancel_key_ = timer_queue.add([this]
            {
                if (!socket_.is_open())
                {
                    return;
                }
                socket_.close();
            });
            CROW_LOG_DEBUG << this << " timer added: " << timer_cancel_key_.first << ' ' << timer_cancel_key_.second;
        }

    private:
        tcp::socket socket_;
        Handler* handler_;

        boost::array<char, 4096> buffer_;

        HTTPParser<Connection> parser_;
        request req_;
        response res;

        bool close_connection_ = false;

        const std::string& server_name_;
        std::vector<boost::asio::const_buffer> buffers_;

        std::string content_length_;
        std::string date_str_;

        //boost::asio::deadline_timer deadline_;
        detail::dumb_timer_queue::key timer_cancel_key_;

        bool is_reading{};
        bool is_writing{};
        bool need_to_call_after_handlers_;
        bool need_to_start_read_after_complete_{};
        bool add_keep_alive_{};

        std::tuple<Middlewares...>* middlewares_;
        detail::context<Middlewares...> ctx_;
    };

}



#pragma once

#include <boost/date_time/posix_time/posix_time.hpp>
#include <boost/asio.hpp>
#include <cstdint>
#include <atomic>
#include <future>
#include <vector>

#include <memory>










namespace crow
{
    using namespace boost;
    using tcp = asio::ip::tcp;
    
    template <typename Handler, typename ... Middlewares>
    class Server
    {
    public:
        Server(Handler* handler, uint16_t port, std::tuple<Middlewares...>* middlewares = nullptr, uint16_t concurrency = 1)
            : acceptor_(io_service_, tcp::endpoint(asio::ip::address(), port)), 
            signals_(io_service_, SIGINT, SIGTERM),
            handler_(handler), 
            concurrency_(concurrency),
            port_(port),
            middlewares_(middlewares)
        {
        }

        void run()
        {
            if (concurrency_ < 0)
                concurrency_ = 1;

            for(int i = 0; i < concurrency_;  i++)
                io_service_pool_.emplace_back(new boost::asio::io_service());

            std::vector<std::future<void>> v;
            for(uint16_t i = 0; i < concurrency_; i ++)
                v.push_back(
                        std::async(std::launch::async, [this, i]{
                            // initializing timer queue
                            auto& timer_queue = detail::dumb_timer_queue::get_current_dumb_timer_queue();

                            timer_queue.set_io_service(*io_service_pool_[i]);
                            boost::asio::deadline_timer timer(*io_service_pool_[i]);
                            timer.expires_from_now(boost::posix_time::seconds(1));

                            std::function<void(const boost::system::error_code& ec)> handler;
                            handler = [&](const boost::system::error_code& ec){
                                if (ec)
                                    return;
                                timer_queue.process();
                                timer.expires_from_now(boost::posix_time::seconds(1));
                                timer.async_wait(handler);
                            };
                            timer.async_wait(handler);

                            io_service_pool_[i]->run();
                        }));
            CROW_LOG_INFO << server_name_ << " server is running, local port " << port_;

            signals_.async_wait(
                [&](const boost::system::error_code& error, int signal_number){
                    stop();
                });

            do_accept();

            v.push_back(std::async(std::launch::async, [this]{
                io_service_.run();
                CROW_LOG_INFO << "Exiting.";
            }));
        }

        void stop()
        {
            io_service_.stop();
            for(auto& io_service:io_service_pool_)
                io_service->stop();
        }

    private:
        asio::io_service& pick_io_service()
        {
            // TODO load balancing
            roundrobin_index_++;
            if (roundrobin_index_ >= io_service_pool_.size())
                roundrobin_index_ = 0;
            return *io_service_pool_[roundrobin_index_];
        }

        void do_accept()
        {
            auto p = new Connection<Handler, Middlewares...>(pick_io_service(), handler_, server_name_, middlewares_);
            acceptor_.async_accept(p->socket(), 
                [this, p](boost::system::error_code ec)
                {
                    if (!ec)
                    {
                        p->start();
                    }
                    do_accept();
                });
        }

    private:
        asio::io_service io_service_;
        std::vector<std::unique_ptr<asio::io_service>> io_service_pool_;
        tcp::acceptor acceptor_;
        boost::asio::signal_set signals_;

        Handler* handler_;
        uint16_t concurrency_{1};
        std::string server_name_ = "Crow/0.1";
        uint16_t port_;
        unsigned int roundrobin_index_{};

        std::tuple<Middlewares...>* middlewares_;
    };
}



#pragma once

#include <string>
#include <functional>
#include <memory>
#include <future>
#include <cstdint>
#include <type_traits>
#include <thread>




 











#define CROW_ROUTE(app, url) app.route<crow::black_magic::get_parameter_tag(url)>(url)

namespace crow
{
    template <typename ... Middlewares>
    class Crow
    {
    public:
        using self_t = Crow;
        using server_t = Server<Crow, Middlewares...>;
        Crow()
        {
        }

        void handle(const request& req, response& res)
        {
            router_.handle(req, res);
        }

        template <uint64_t Tag>
        auto route(std::string&& rule)
            -> typename std::result_of<decltype(&Router::new_rule_tagged<Tag>)(Router, std::string&&)>::type
        {
            return router_.new_rule_tagged<Tag>(std::move(rule));
        }

        self_t& port(std::uint16_t port)
        {
            port_ = port;
            return *this;
        }

        self_t& multithreaded()
        {
            return concurrency(std::thread::hardware_concurrency());
        }

        self_t& concurrency(std::uint16_t concurrency)
        {
            if (concurrency < 1)
                concurrency = 1;
            concurrency_ = concurrency;
            return *this;
        }

        void validate()
        {
            router_.validate();
        }

        void run()
        {
            validate();
            server_t server(this, port_, &middlewares_, concurrency_);
            server.run();
        }

        void debug_print()
        {
            CROW_LOG_DEBUG << "Routing:";
            router_.debug_print();
        }

        // middleware
        using context_t = detail::context<Middlewares...>;
        template <typename T>
        typename T::context& get_context(const request& req)
        {
            static_assert(black_magic::contains<T, Middlewares...>::value, "App doesn't have the specified middleware type.");
            auto& ctx = *reinterpret_cast<context_t*>(req.middleware_context);
            return ctx.template get<T>();
        }

        template <typename T>
        T* get_middleware()
        {
            return utility::get_element_by_type_ptr<T, Middlewares...>(middlewares_);
        }

    private:
        uint16_t port_ = 80;
        uint16_t concurrency_ = 1;

        Router router_;

        std::tuple<Middlewares...> middlewares_;
    };
    template <typename ... Middlewares>
    using App = Crow<Middlewares...>;
    using SimpleApp = Crow<>;
};


<|MERGE_RESOLUTION|>--- conflicted
+++ resolved
@@ -1,405 +1,3 @@
-#pragma once
-
-#include <cstdint>
-#include <stdexcept>
-#include <tuple>
-#include <type_traits>
-
-namespace crow
-{
-	namespace black_magic
-	{
-		struct OutOfRange
-		{
-			OutOfRange(unsigned pos, unsigned length) {}
-		};
-		constexpr unsigned requires_in_range( unsigned i, unsigned len )
-		{
-			return i >= len ? throw OutOfRange(i, len) : i;
-		}
-
-		class const_str
-		{
-			const char * const begin_;
-			unsigned size_;
-
-			public:
-			template< unsigned N >
-				constexpr const_str( const char(&arr)[N] ) : begin_(arr), size_(N - 1) {
-					static_assert( N >= 1, "not a string literal");
-				}
-			constexpr char operator[]( unsigned i ) const { 
-				return requires_in_range(i, size_), begin_[i]; 
-			}
-
-			constexpr operator const char *() const { 
-				return begin_; 
-			}
-
-			constexpr const char* begin() const { return begin_; }
-			constexpr const char* end() const { return begin_ + size_; }
-
-			constexpr unsigned size() const { 
-				return size_; 
-			}
-		};
-
-
-		constexpr unsigned find_closing_tag(const_str s, unsigned p)
-		{
-			return s[p] == '>' ? p : find_closing_tag(s, p+1);
-		}
-
-        constexpr bool is_valid(const_str s, unsigned i = 0, int f = 0)
-        {
-            return 
-                i == s.size()
-                    ? f == 0 :
-                f < 0 || f >= 2
-                    ? false :
-                s[i] == '<'
-                    ? is_valid(s, i+1, f+1) :
-                s[i] == '>'
-                    ? is_valid(s, i+1, f-1) :
-                is_valid(s, i+1, f);
-        }
-
-        constexpr bool is_equ_p(const char* a, const char* b, unsigned n)
-        {
-            return
-                *a == 0 && *b == 0 && n == 0 
-                    ? true :
-                (*a == 0 || *b == 0)
-                    ? false :
-                n == 0
-                    ? true :
-                *a != *b
-                    ? false :
-                is_equ_p(a+1, b+1, n-1);
-        }
-
-        constexpr bool is_equ_n(const_str a, unsigned ai, const_str b, unsigned bi, unsigned n)
-        {
-            return 
-                ai + n > a.size() || bi + n > b.size() 
-                    ? false :
-                n == 0 
-                    ? true : 
-                a[ai] != b[bi] 
-                    ? false : 
-                is_equ_n(a,ai+1,b,bi+1,n-1);
-        }
-
-        constexpr bool is_int(const_str s, unsigned i)
-        {
-            return is_equ_n(s, i, "<int>", 0, 5);
-        }
-
-        constexpr bool is_uint(const_str s, unsigned i)
-        {
-            return is_equ_n(s, i, "<uint>", 0, 6);
-        }
-
-        constexpr bool is_float(const_str s, unsigned i)
-        {
-            return is_equ_n(s, i, "<float>", 0, 7) ||
-                is_equ_n(s, i, "<double>", 0, 8);
-        }
-
-        constexpr bool is_str(const_str s, unsigned i)
-        {
-            return is_equ_n(s, i, "<str>", 0, 5) ||
-                is_equ_n(s, i, "<string>", 0, 8);
-        }
-
-        constexpr bool is_path(const_str s, unsigned i)
-        {
-            return is_equ_n(s, i, "<path>", 0, 6);
-        }
-
-        constexpr uint64_t get_parameter_tag(const_str s, unsigned p = 0)
-        {
-            return
-                p == s.size() 
-                    ?  0 :
-                s[p] == '<' ? ( 
-                    is_int(s, p)
-                        ? get_parameter_tag(s, find_closing_tag(s, p)) * 6 + 1 :
-                    is_uint(s, p)
-                        ? get_parameter_tag(s, find_closing_tag(s, p)) * 6 + 2 :
-                    is_float(s, p)
-                        ? get_parameter_tag(s, find_closing_tag(s, p)) * 6 + 3 :
-                    is_str(s, p)
-                        ? get_parameter_tag(s, find_closing_tag(s, p)) * 6 + 4 :
-                    is_path(s, p)
-                        ? get_parameter_tag(s, find_closing_tag(s, p)) * 6 + 5 :
-                    throw std::runtime_error("invalid parameter type")
-                    ) : 
-                get_parameter_tag(s, p+1);
-        }
-
-        template <typename ... T>
-        struct S
-        {
-            template <typename U>
-            using push = S<U, T...>;
-            template <typename U>
-            using push_back = S<T..., U>;
-            template <template<typename ... Args> class U>
-            using rebind = U<T...>;
-        };
-template <typename F, typename Set>
-        struct CallHelper;
-        template <typename F, typename ...Args>
-        struct CallHelper<F, S<Args...>>
-        {
-            template <typename F1, typename ...Args1, typename = 
-                decltype(std::declval<F1>()(std::declval<Args1>()...))
-                >
-            static char __test(int);
-
-            template <typename ...>
-            static int __test(...);
-
-            static constexpr bool value = sizeof(__test<F, Args...>(0)) == sizeof(char);
-        };
-
-
-        template <int N>
-        struct single_tag_to_type
-        {
-        };
-
-        template <>
-        struct single_tag_to_type<1>
-        {
-            using type = int64_t;
-        };
-
-        template <>
-        struct single_tag_to_type<2>
-        {
-            using type = uint64_t;
-        };
-
-        template <>
-        struct single_tag_to_type<3>
-        {
-            using type = double;
-        };
-
-        template <>
-        struct single_tag_to_type<4>
-        {
-            using type = std::string;
-        };
-
-        template <>
-        struct single_tag_to_type<5>
-        {
-            using type = std::string;
-        };
-
-
-        template <uint64_t Tag> 
-        struct arguments
-        {
-            using subarguments = typename arguments<Tag/6>::type;
-            using type = 
-                typename subarguments::template push<typename single_tag_to_type<Tag%6>::type>;
-        };
-
-        template <> 
-        struct arguments<0>
-        {
-            using type = S<>;
-        };
-
-        template <typename ... T>
-        struct last_element_type
-        {
-            using type = typename std::tuple_element<sizeof...(T)-1, std::tuple<T...>>::type;
-        };
-
-
-        template <>
-        struct last_element_type<>
-        {
-        };
-
-
-        // from http://stackoverflow.com/questions/13072359/c11-compile-time-array-with-logarithmic-evaluation-depth
-        template<class T> using Invoke = typename T::type;
-
-        template<unsigned...> struct seq{ using type = seq; };
-
-        template<class S1, class S2> struct concat;
-
-        template<unsigned... I1, unsigned... I2>
-        struct concat<seq<I1...>, seq<I2...>>
-          : seq<I1..., (sizeof...(I1)+I2)...>{};
-
-        template<class S1, class S2>
-        using Concat = Invoke<concat<S1, S2>>;
-
-        template<unsigned N> struct gen_seq;
-        template<unsigned N> using GenSeq = Invoke<gen_seq<N>>;
-
-        template<unsigned N>
-        struct gen_seq : Concat<GenSeq<N/2>, GenSeq<N - N/2>>{};
-
-        template<> struct gen_seq<0> : seq<>{};
-        template<> struct gen_seq<1> : seq<0>{};
-
-        template <typename Seq, typename Tuple> 
-        struct pop_back_helper;
-
-        template <unsigned ... N, typename Tuple>
-        struct pop_back_helper<seq<N...>, Tuple>
-        {
-            template <template <typename ... Args> class U>
-            using rebind = U<typename std::tuple_element<N, Tuple>::type...>;
-        };
-
-        template <typename ... T>
-        struct pop_back //: public pop_back_helper<typename gen_seq<sizeof...(T)-1>::type, std::tuple<T...>>
-        {
-            template <template <typename ... Args> class U>
-            using rebind = typename pop_back_helper<typename gen_seq<sizeof...(T)-1>::type, std::tuple<T...>>::template rebind<U>;
-        };
-
-        template <>
-        struct pop_back<>
-        {
-            template <template <typename ... Args> class U>
-            using rebind = U<>;
-        };
-
-        // from http://stackoverflow.com/questions/2118541/check-if-c0x-parameter-pack-contains-a-type
-        template < typename Tp, typename... List >
-        struct contains : std::true_type {};
-
-<<<<<<< HEAD
-        template < typename Tp, typename Head, typename... Rest >
-        struct contains<Tp, Head, Rest...>
-        : std::conditional< std::is_same<Tp, Head>::value,
-            std::true_type,
-            contains<Tp, Rest...>
-        >::type {};
-
-        template < typename Tp >
-        struct contains<Tp> : std::false_type {};
-
-        template <typename T>
-        struct empty_context
-=======
-        query_string(const query_string& qs)
-            : url_(qs.url_)
-        {
-            for(auto p:qs.key_value_pairs_)
-            {
-                key_value_pairs_.push_back((char*)(p-qs.url_.c_str()+url_.c_str()));
-            }
-        }
-
-        query_string& operator = (const query_string& qs)
-        {
-            url_ = qs.url_;
-            key_value_pairs_.clear();
-            for(auto p:qs.key_value_pairs_)
-            {
-                key_value_pairs_.push_back((char*)(p-qs.url_.c_str()+url_.c_str()));
-            }
-            return *this;
-        }
-
-        query_string& operator = (query_string&& qs)
-        {
-            key_value_pairs_ = std::move(qs.key_value_pairs_);
-            char* old_data = (char*)qs.url_.c_str();
-            url_ = std::move(qs.url_);
-            for(auto& p:key_value_pairs_)
-            {
-                p += (char*)url_.c_str() - old_data;
-            }
-            return *this;
-        }
-
-
-        query_string(std::string url)
-            : url_(std::move(url))
->>>>>>> 21b02777
-        {
-        };
-
-    } // namespace black_magic
-
-    namespace detail
-    {
-
-        template <class T, std::size_t N, class... Args>
-        struct get_index_of_element_from_tuple_by_type_impl
-        {
-            static constexpr auto value = N;
-        };
-
-        template <class T, std::size_t N, class... Args>
-        struct get_index_of_element_from_tuple_by_type_impl<T, N, T, Args...>
-        {
-            static constexpr auto value = N;
-        };
-
-        template <class T, std::size_t N, class U, class... Args>
-        struct get_index_of_element_from_tuple_by_type_impl<T, N, U, Args...>
-        {
-            static constexpr auto value = get_index_of_element_from_tuple_by_type_impl<T, N + 1, Args...>::value;
-        };
-
-    } // namespace detail
-
-    namespace utility
-    {
-        template <class T, class... Args>
-        T get_element_by_type(std::tuple<Args...>& t)
-        {
-            return std::get<detail::get_index_of_element_from_tuple_by_type_impl<T, 0, Args...>::value>(t);
-        }
-
-        template <class T, class... Args>
-        T* get_element_by_type_ptr(std::tuple<Args...>& t)
-        {
-            return &std::get<detail::get_index_of_element_from_tuple_by_type_impl<T, 0, Args...>::value>(t);
-        }
-
-    } // namespace utility
-}
-
-
-
-#pragma once
-// settings for crow
-// TODO - replace with runtime config. libucl?
-
-/* #ifdef - enables debug mode */
-#define CROW_ENABLE_DEBUG
-
-/* #ifdef - enables logging */
-#define CROW_ENABLE_LOGGING
-
-/* #define - specifies log level */
-/*
-	DEBUG 		= 0
-	INFO 		= 1
-	WARNING		= 2
-	ERROR		= 3
-	CRITICAL 	= 4
-
-    default to INFO
-*/
-#define CROW_LOG_LEVEL 1
-
-
-
 #pragma once
 
 #include <stdio.h>
@@ -407,15 +5,6 @@
 #include <string>
 #include <vector>
 #include <iostream>
-<<<<<<< HEAD
-=======
-#include <algorithm>
-#include <memory>
-#include <boost/lexical_cast.hpp>
-#include <boost/algorithm/string/predicate.hpp>
-#include <boost/operators.hpp>
-#include <vector>
->>>>>>> 21b02777
 
 // ----------------------------------------------------------------------------
 // qs_parse (modified)
@@ -656,6 +245,39 @@
 
         }
 
+        query_string(const query_string& qs)
+            : url_(qs.url_)
+        {
+            for(auto p:qs.key_value_pairs_)
+            {
+                key_value_pairs_.push_back((char*)(p-qs.url_.c_str()+url_.c_str()));
+            }
+        }
+
+        query_string& operator = (const query_string& qs)
+        {
+            url_ = qs.url_;
+            key_value_pairs_.clear();
+            for(auto p:qs.key_value_pairs_)
+            {
+                key_value_pairs_.push_back((char*)(p-qs.url_.c_str()+url_.c_str()));
+            }
+            return *this;
+        }
+
+        query_string& operator = (query_string&& qs)
+        {
+            key_value_pairs_ = std::move(qs.key_value_pairs_);
+            char* old_data = (char*)qs.url_.c_str();
+            url_ = std::move(qs.url_);
+            for(auto& p:key_value_pairs_)
+            {
+                p += (char*)url_.c_str() - old_data;
+            }
+            return *this;
+        }
+
+
         query_string(std::string url)
             : url_(std::move(url))
         {
@@ -710,8 +332,302 @@
             return ret;
         }
 
-<<<<<<< HEAD
-=======
+
+    private:
+        std::string url_;
+        std::vector<char*> key_value_pairs_;
+    };
+
+} // end namespace
+
+
+
+#pragma once
+
+//#define CROW_JSON_NO_ERROR_CHECK
+
+#include <string>
+#include <unordered_map>
+#include <iostream>
+#include <algorithm>
+#include <memory>
+#include <boost/lexical_cast.hpp>
+#include <boost/algorithm/string/predicate.hpp>
+#include <boost/operators.hpp>
+#include <vector>
+
+#if defined(__GNUG__) || defined(__clang__)
+#define crow_json_likely(x) __builtin_expect(x, 1)
+#define crow_json_unlikely(x) __builtin_expect(x, 0)
+#else
+#define crow_json_likely(x) x
+#define crow_json_unlikely(x) x
+#endif
+
+
+namespace crow
+{
+    namespace mustache
+    {
+        class template_t;
+    }
+
+    namespace json
+    {
+        inline void escape(const std::string& str, std::string& ret)
+        {
+            ret.reserve(ret.size() + str.size()+str.size()/4);
+            for(char c:str)
+            {
+                switch(c)
+                {
+                    case '"': ret += "\\\""; break;
+                    case '\\': ret += "\\\\"; break;
+                    case '\n': ret += "\\n"; break;
+                    case '\b': ret += "\\b"; break;
+                    case '\f': ret += "\\f"; break;
+                    case '\r': ret += "\\r"; break;
+                    case '\t': ret += "\\t"; break;
+                    default:
+                        if (0 <= c && c < 0x20)
+                        {
+                            ret += "\\u00";
+                            auto to_hex = [](char c)
+                            {
+                                c = c&0xf;
+                                if (c < 10)
+                                    return '0' + c;
+                                return 'a'+c-10;
+                            };
+                            ret += to_hex(c/16);
+                            ret += to_hex(c%16);
+                        }
+                        else
+                            ret += c;
+                        break;
+                }
+            }
+        }
+        inline std::string escape(const std::string& str)
+        {
+            std::string ret;
+            escape(str, ret);
+            return ret;
+        }
+
+        enum class type : char
+        {
+            Null,
+            False,
+            True,
+            Number,
+            String,
+            List,
+            Object,
+        };
+
+        class rvalue;
+        rvalue load(const char* data, size_t size);
+
+        namespace detail 
+        {
+
+            struct r_string 
+                : boost::less_than_comparable<r_string>,
+                boost::less_than_comparable<r_string, std::string>,
+                boost::equality_comparable<r_string>,
+                boost::equality_comparable<r_string, std::string>
+            {
+                r_string() {};
+                r_string(char* s, char* e)
+                    : s_(s), e_(e)
+                {};
+                ~r_string()
+                {
+                    if (owned_)
+                        delete[] s_;
+                }
+
+                r_string(const r_string& r)
+                {
+                    *this = r;
+                }
+
+                r_string(r_string&& r)
+                {
+                    *this = r;
+                }
+
+                r_string& operator = (r_string&& r)
+                {
+                    s_ = r.s_;
+                    e_ = r.e_;
+                    owned_ = r.owned_;
+                    return *this;
+                }
+
+                r_string& operator = (const r_string& r)
+                {
+                    s_ = r.s_;
+                    e_ = r.e_;
+                    owned_ = 0;
+                    return *this;
+                }
+
+                operator std::string () const
+                {
+                    return std::string(s_, e_);
+                }
+
+
+                const char* begin() const { return s_; }
+                const char* end() const { return e_; }
+                size_t size() const { return end() - begin(); }
+
+                using iterator = const char*;
+                using const_iterator = const char*;
+
+                char* s_;
+                mutable char* e_;
+                uint8_t owned_{0};
+                friend std::ostream& operator << (std::ostream& os, const r_string& s)
+                {
+                    os << (std::string)s;
+                    return os;
+                }
+            private:
+                void force(char* s, uint32_t length)
+                {
+                    s_ = s;
+                    owned_ = 1;
+                }
+                friend rvalue crow::json::load(const char* data, size_t size);
+            };
+
+            inline bool operator < (const r_string& l, const r_string& r)
+            {
+                return boost::lexicographical_compare(l,r);
+            }
+
+            inline bool operator < (const r_string& l, const std::string& r)
+            {
+                return boost::lexicographical_compare(l,r);
+            }
+
+            inline bool operator > (const r_string& l, const std::string& r)
+            {
+                return boost::lexicographical_compare(r,l);
+            }
+
+            inline bool operator == (const r_string& l, const r_string& r)
+            {
+                return boost::equals(l,r);
+            }
+
+            inline bool operator == (const r_string& l, const std::string& r)
+            {
+                return boost::equals(l,r);
+            }
+        }
+
+        class rvalue
+        {
+            static const int cached_bit = 2;
+            static const int error_bit = 4;
+        public:
+            rvalue() noexcept : option_{error_bit} 
+            {}
+            rvalue(type t) noexcept
+                : lsize_{}, lremain_{}, t_{t}
+            {}
+            rvalue(type t, char* s, char* e)  noexcept
+                : start_{s},
+                end_{e},
+                t_{t}
+            {}
+
+            rvalue(const rvalue& r)
+            : start_(r.start_),
+                end_(r.end_),
+                key_(r.key_),
+                t_(r.t_),
+                option_(r.option_)
+            {
+                copy_l(r);
+            }
+
+            rvalue(rvalue&& r) noexcept
+            {
+                *this = std::move(r);
+            }
+
+            rvalue& operator = (const rvalue& r)
+            {
+                start_ = r.start_;
+                end_ = r.end_;
+                key_ = r.key_;
+                copy_l(r);
+                t_ = r.t_;
+                option_ = r.option_;
+                return *this;
+            }
+            rvalue& operator = (rvalue&& r) noexcept
+            {
+                start_ = r.start_;
+                end_ = r.end_;
+                key_ = std::move(r.key_);
+                l_ = std::move(r.l_);
+                lsize_ = r.lsize_;
+                lremain_ = r.lremain_;
+                t_ = r.t_;
+                option_ = r.option_;
+                return *this;
+            }
+
+            explicit operator bool() const noexcept
+            {
+                return (option_ & error_bit) == 0;
+            }
+
+            explicit operator int64_t() const
+            {
+                return i();
+            }
+
+            explicit operator int() const
+            {
+                return i();
+            }
+
+            type t() const
+            {
+#ifndef CROW_JSON_NO_ERROR_CHECK
+                if (option_ & error_bit)
+                {
+                    throw std::runtime_error("invalid json object");
+                }
+#endif
+                return t_;
+            }
+
+            int64_t i() const
+            {
+#ifndef CROW_JSON_NO_ERROR_CHECK
+                if (t() != type::Number)
+                    throw std::runtime_error("value is not number");
+#endif
+                return boost::lexical_cast<int64_t>(start_, end_-start_);
+            }
+
+            double d() const
+            {
+#ifndef CROW_JSON_NO_ERROR_CHECK
+                if (t() != type::Number)
+                    throw std::runtime_error("value is not number");
+#endif
+                return boost::lexical_cast<double>(start_, end_-start_);
+            }
+
             bool b() const
             {
 #ifndef CROW_JSON_NO_ERROR_CHECK
@@ -785,496 +701,6 @@
                     *(start_-1) = 0;
                 }
             }
->>>>>>> 21b02777
-
-    private:
-        std::string url_;
-        std::vector<char*> key_value_pairs_;
-    };
-
-} // end namespace
-
-
-
-#pragma once
-
-#include <string>
-#include <cstdio>
-#include <cstdlib>
-#include <ctime>
-#include <iostream>
-#include <sstream>
-
-
-
-
-namespace crow
-{
-    enum class LogLevel
-    {
-        DEBUG,
-        INFO,
-        WARNING,
-        ERROR,
-        CRITICAL,
-    };
-
-    class ILogHandler {
-        public:
-            virtual void log(std::string message, LogLevel level) = 0;
-    };
-
-    class CerrLogHandler : public ILogHandler {
-        public:
-            void log(std::string message, LogLevel level) override {
-                std::cerr << message;
-            }
-    };
-
-    class logger {
-
-        private:
-            //
-            static std::string timestamp()
-            {
-                char date[32];
-                  time_t t = time(0);
-                  strftime(date, sizeof(date), "%Y-%m-%d %H:%M:%S", gmtime(&t));
-                  return std::string(date);
-            }
-
-        public:
-
-
-            logger(std::string prefix, LogLevel level) : level_(level) {
-    #ifdef CROW_ENABLE_LOGGING
-                    stringstream_ << "(" << timestamp() << ") [" << prefix << "] ";
-    #endif
-
-            }
-            ~logger() {
-    #ifdef CROW_ENABLE_LOGGING
-                if(level_ >= get_current_log_level()) {
-                    stringstream_ << std::endl;
-                    get_handler_ref()->log(stringstream_.str(), level_);
-                }
-    #endif
-            }
-
-            //
-            template <typename T>
-            logger& operator<<(T const &value) {
-
-    #ifdef CROW_ENABLE_LOGGING
-                if(level_ >= get_current_log_level()) {
-                    stringstream_ << value;
-                }
-    #endif
-                return *this;
-            }
-
-            //
-            static void setLogLevel(LogLevel level) {
-                get_log_level_ref() = level;
-            }
-
-            static void setHandler(ILogHandler* handler) {
-                get_handler_ref() = handler;
-            }
-
-            static LogLevel get_current_log_level() {
-                return get_log_level_ref();
-            }
-
-        private:
-            //
-            static LogLevel& get_log_level_ref()
-            {
-                static LogLevel current_level = (LogLevel)CROW_LOG_LEVEL;
-                return current_level;
-            }
-            static ILogHandler*& get_handler_ref()
-            {
-                static CerrLogHandler default_handler;
-                static ILogHandler* current_handler = &default_handler;
-                return current_handler;
-            }
-
-            //
-            std::ostringstream stringstream_;
-            LogLevel level_;
-    };
-}
-
-#define CROW_LOG_CRITICAL   \
-        if (crow::logger::get_current_log_level() <= crow::LogLevel::CRITICAL) \
-            crow::logger("CRITICAL", crow::LogLevel::CRITICAL)
-#define CROW_LOG_ERROR      \
-        if (crow::logger::get_current_log_level() <= crow::LogLevel::ERROR) \
-            crow::logger("ERROR   ", crow::LogLevel::ERROR)
-#define CROW_LOG_WARNING    \
-        if (crow::logger::get_current_log_level() <= crow::LogLevel::WARNING) \
-            crow::logger("WARNING ", crow::LogLevel::WARNING)
-#define CROW_LOG_INFO       \
-        if (crow::logger::get_current_log_level() <= crow::LogLevel::INFO) \
-            crow::logger("INFO    ", crow::LogLevel::INFO)
-#define CROW_LOG_DEBUG      \
-        if (crow::logger::get_current_log_level() <= crow::LogLevel::DEBUG) \
-            crow::logger("DEBUG   ", crow::LogLevel::DEBUG)
-
-
-
-
-#pragma once
-
-//#define CROW_JSON_NO_ERROR_CHECK
-
-#include <string>
-#include <unordered_map>
-#include <iostream>
-#include <algorithm>
-#include <memory>
-#include <boost/lexical_cast.hpp>
-#include <boost/algorithm/string/predicate.hpp>
-#include <boost/operators.hpp>
-#include <vector>
-
-#if defined(__GNUG__) || defined(__clang__)
-#define crow_json_likely(x) __builtin_expect(x, 1)
-#define crow_json_unlikely(x) __builtin_expect(x, 0)
-#else
-#define crow_json_likely(x) x
-#define crow_json_unlikely(x) x
-#endif
-
-
-namespace crow
-{
-	namespace mustache
-	{
-		class template_t;
-	}
-
-    namespace json
-    {
-        inline void escape(const std::string& str, std::string& ret)
-        {
-            ret.reserve(ret.size() + str.size()+str.size()/4);
-            for(char c:str)
-            {
-                switch(c)
-                {
-                    case '"': ret += "\\\""; break;
-                    case '\\': ret += "\\\\"; break;
-                    case '\n': ret += "\\n"; break;
-                    case '\b': ret += "\\b"; break;
-                    case '\f': ret += "\\f"; break;
-                    case '\r': ret += "\\r"; break;
-                    case '\t': ret += "\\t"; break;
-                    default:
-                        if (0 <= c && c < 0x20)
-                        {
-                            ret += "\\u00";
-                            auto to_hex = [](char c)
-                            {
-                                c = c&0xf;
-                                if (c < 10)
-                                    return '0' + c;
-                                return 'a'+c-10;
-                            };
-                            ret += to_hex(c/16);
-                            ret += to_hex(c%16);
-                        }
-                        else
-                            ret += c;
-                        break;
-                }
-            }
-        }
-        inline std::string escape(const std::string& str)
-        {
-            std::string ret;
-            escape(str, ret);
-            return ret;
-        }
-
-        enum class type : char
-        {
-            Null,
-            False,
-            True,
-            Number,
-            String,
-            List,
-            Object,
-        };
-
-        class rvalue;
-        rvalue load(const char* data, size_t size);
-
-        namespace detail 
-        {
-
-            struct r_string 
-                : boost::less_than_comparable<r_string>,
-                boost::less_than_comparable<r_string, std::string>,
-                boost::equality_comparable<r_string>,
-                boost::equality_comparable<r_string, std::string>
-            {
-                r_string() {};
-                r_string(char* s, char* e)
-                    : s_(s), e_(e)
-                {};
-                ~r_string()
-                {
-                    if (owned_)
-                        delete[] s_;
-                }
-
-                r_string(const r_string& r)
-                {
-                    *this = r;
-                }
-
-                r_string(r_string&& r)
-                {
-                    *this = r;
-                }
-
-                r_string& operator = (r_string&& r)
-                {
-                    s_ = r.s_;
-                    e_ = r.e_;
-                    owned_ = r.owned_;
-                    return *this;
-                }
-
-                r_string& operator = (const r_string& r)
-                {
-                    s_ = r.s_;
-                    e_ = r.e_;
-                    owned_ = 0;
-                    return *this;
-                }
-
-                operator std::string () const
-                {
-                    return std::string(s_, e_);
-                }
-
-
-                const char* begin() const { return s_; }
-                const char* end() const { return e_; }
-                size_t size() const { return end() - begin(); }
-
-                using iterator = const char*;
-                using const_iterator = const char*;
-
-                char* s_;
-                mutable char* e_;
-                uint8_t owned_{0};
-                friend std::ostream& operator << (std::ostream& os, const r_string& s)
-                {
-                    os << (std::string)s;
-                    return os;
-                }
-            private:
-                void force(char* s, uint32_t length)
-                {
-                    s_ = s;
-                    owned_ = 1;
-                }
-                friend rvalue crow::json::load(const char* data, size_t size);
-            };
-
-            inline bool operator < (const r_string& l, const r_string& r)
-            {
-                return boost::lexicographical_compare(l,r);
-            }
-
-            inline bool operator < (const r_string& l, const std::string& r)
-            {
-                return boost::lexicographical_compare(l,r);
-            }
-
-            inline bool operator > (const r_string& l, const std::string& r)
-            {
-                return boost::lexicographical_compare(r,l);
-            }
-
-            inline bool operator == (const r_string& l, const r_string& r)
-            {
-                return boost::equals(l,r);
-            }
-
-            inline bool operator == (const r_string& l, const std::string& r)
-            {
-                return boost::equals(l,r);
-            }
-        }
-
-        class rvalue
-        {
-            static const int cached_bit = 2;
-            static const int error_bit = 4;
-        public:
-		    rvalue() noexcept : option_{error_bit} 
-			{}
-            rvalue(type t) noexcept
-                : lsize_{}, lremain_{}, t_{t}
-            {}
-            rvalue(type t, char* s, char* e)  noexcept
-                : start_{s},
-                end_{e},
-                t_{t}
-            {}
-
-            rvalue(const rvalue& r)
-            : start_(r.start_),
-                end_(r.end_),
-                key_(r.key_),
-                t_(r.t_),
-                option_(r.option_)
-            {
-                copy_l(r);
-            }
-
-            rvalue(rvalue&& r) noexcept
-            {
-                *this = std::move(r);
-            }
-
-            rvalue& operator = (const rvalue& r)
-            {
-                start_ = r.start_;
-                end_ = r.end_;
-                key_ = r.key_;
-                copy_l(r);
-                t_ = r.t_;
-                option_ = r.option_;
-                return *this;
-            }
-            rvalue& operator = (rvalue&& r) noexcept
-            {
-                start_ = r.start_;
-                end_ = r.end_;
-                key_ = std::move(r.key_);
-                l_ = std::move(r.l_);
-                lsize_ = r.lsize_;
-                lremain_ = r.lremain_;
-                t_ = r.t_;
-                option_ = r.option_;
-                return *this;
-            }
-
-            explicit operator bool() const noexcept
-            {
-                return (option_ & error_bit) == 0;
-            }
-
-            explicit operator int64_t() const
-            {
-                return i();
-            }
-
-            explicit operator int() const
-            {
-                return i();
-            }
-
-            type t() const
-            {
-#ifndef CROW_JSON_NO_ERROR_CHECK
-                if (option_ & error_bit)
-                {
-                    throw std::runtime_error("invalid json object");
-                }
-#endif
-                return t_;
-            }
-
-            int64_t i() const
-            {
-#ifndef CROW_JSON_NO_ERROR_CHECK
-                if (t() != type::Number)
-                    throw std::runtime_error("value is not number");
-#endif
-                return boost::lexical_cast<int64_t>(start_, end_-start_);
-            }
-
-            double d() const
-            {
-#ifndef CROW_JSON_NO_ERROR_CHECK
-                if (t() != type::Number)
-                    throw std::runtime_error("value is not number");
-#endif
-                return boost::lexical_cast<double>(start_, end_-start_);
-            }
-
-            void unescape() const
-            {
-                if (*(start_-1))
-                {
-                    char* head = start_;
-                    char* tail = start_;
-                    while(head != end_)
-                    {
-                        if (*head == '\\')
-                        {
-                            switch(*++head)
-                            {
-                                case '"':  *tail++ = '"'; break;
-                                case '\\': *tail++ = '\\'; break;
-                                case '/':  *tail++ = '/'; break;
-                                case 'b':  *tail++ = '\b'; break;
-                                case 'f':  *tail++ = '\f'; break;
-                                case 'n':  *tail++ = '\n'; break;
-                                case 'r':  *tail++ = '\r'; break;
-                                case 't':  *tail++ = '\t'; break;
-                                case 'u':
-                                    {
-                                        auto from_hex = [](char c)
-                                        {
-                                            if (c >= 'a')
-                                                return c - 'a' + 10;
-                                            if (c >= 'A')
-                                                return c - 'A' + 10;
-                                            return c - '0';
-                                        };
-                                        unsigned int code = 
-                                            (from_hex(head[1])<<12) + 
-                                            (from_hex(head[2])<< 8) + 
-                                            (from_hex(head[3])<< 4) + 
-                                            from_hex(head[4]);
-                                        if (code >= 0x800)
-                                        {
-                                            *tail++ = 0b11100000 | (code >> 12);
-                                            *tail++ = 0b10000000 | ((code >> 6) & 0b111111);
-                                            *tail++ = 0b10000000 | (code & 0b111111);
-                                        }
-                                        else if (code >= 0x80)
-                                        {
-                                            *tail++ = 0b11000000 | (code >> 6);
-                                            *tail++ = 0b10000000 | (code & 0b111111);
-                                        }
-                                        else
-                                        {
-                                            *tail++ = code;
-                                        }
-                                        head += 4;
-                                    }
-                                    break;
-                            }
-                        }
-                        else
-                            *tail++ = *head;
-                        head++;
-                    }
-                    end_ = tail;
-                    *end_ = 0;
-                    *(start_-1) = 0;
-                }
-            }
 
             detail::r_string s() const
             {
@@ -1301,11 +727,412 @@
                     };
                     bool operator()(const rvalue& l, const std::string& r) const
                     {
-<<<<<<< HEAD
                         return l.key_ < r;
                     };
                     bool operator()(const std::string& l, const rvalue& r) const
-=======
+                    {
+                        return l < r.key_;
+                    };
+                };
+                if (!is_cached())
+                {
+                    std::sort(begin(), end(), Pred());
+                    set_cached();
+                }
+                auto it = lower_bound(begin(), end(), str, Pred());
+                return it != end() && it->key_ == str;
+            }
+
+            int count(const std::string& str)
+            {
+                return has(str) ? 1 : 0;
+            }
+
+            rvalue* begin() const 
+            { 
+#ifndef CROW_JSON_NO_ERROR_CHECK
+                if (t() != type::Object && t() != type::List)
+                    throw std::runtime_error("value is not a container");
+#endif
+                return l_.get(); 
+            }
+            rvalue* end() const 
+            { 
+#ifndef CROW_JSON_NO_ERROR_CHECK
+                if (t() != type::Object && t() != type::List)
+                    throw std::runtime_error("value is not a container");
+#endif
+                return l_.get()+lsize_; 
+            }
+
+            const detail::r_string& key() const
+            {
+                return key_;
+            }
+
+            size_t size() const
+            {
+                if (t() == type::String)
+                    return s().size();
+#ifndef CROW_JSON_NO_ERROR_CHECK
+                if (t() != type::Object && t() != type::List)
+                    throw std::runtime_error("value is not a container");
+#endif
+                return lsize_;
+            }
+
+            const rvalue& operator[](int index) const
+            {
+#ifndef CROW_JSON_NO_ERROR_CHECK
+                if (t() != type::List)
+                    throw std::runtime_error("value is not a list");
+                if (index >= (int)lsize_ || index < 0)
+                    throw std::runtime_error("list out of bound");
+#endif
+                return l_[index];
+            }
+
+            const rvalue& operator[](size_t index) const
+            {
+#ifndef CROW_JSON_NO_ERROR_CHECK
+                if (t() != type::List)
+                    throw std::runtime_error("value is not a list");
+                if (index >= lsize_)
+                    throw std::runtime_error("list out of bound");
+#endif
+                return l_[index];
+            }
+
+            const rvalue& operator[](const char* str) const
+            {
+                return this->operator[](std::string(str));
+            }
+
+            const rvalue& operator[](const std::string& str) const
+            {
+#ifndef CROW_JSON_NO_ERROR_CHECK
+                if (t() != type::Object)
+                    throw std::runtime_error("value is not an object");
+#endif
+                struct Pred 
+                {
+                    bool operator()(const rvalue& l, const rvalue& r) const
+                    {
+                        return l.key_ < r.key_;
+                    };
+                    bool operator()(const rvalue& l, const std::string& r) const
+                    {
+                        return l.key_ < r;
+                    };
+                    bool operator()(const std::string& l, const rvalue& r) const
+                    {
+                        return l < r.key_;
+                    };
+                };
+                if (!is_cached())
+                {
+                    std::sort(begin(), end(), Pred());
+                    set_cached();
+                }
+                auto it = lower_bound(begin(), end(), str, Pred());
+                if (it != end() && it->key_ == str)
+                    return *it;
+#ifndef CROW_JSON_NO_ERROR_CHECK
+                throw std::runtime_error("cannot find key");
+#else
+                static rvalue nullValue;
+                return nullValue;
+#endif
+            }
+
+            void set_error()
+            {
+                option_|=error_bit;
+            }
+
+            bool error() const
+            {
+                return (option_&error_bit)!=0;
+            }
+        private:
+            bool is_cached() const
+            {
+                return (option_&cached_bit)!=0;
+            }
+            void set_cached() const
+            {
+                option_ |= cached_bit;
+            }
+            void copy_l(const rvalue& r)
+            {
+                if (r.t() != type::Object && r.t() != type::List)
+                    return;
+                lsize_ = r.lsize_;
+                lremain_ = 0;
+                l_.reset(new rvalue[lsize_]);
+                std::copy(r.begin(), r.end(), begin());
+            }
+
+            void emplace_back(rvalue&& v)
+            {
+                if (!lremain_)
+                {
+                    int new_size = lsize_ + lsize_;
+                    if (new_size - lsize_ > 60000)
+                        new_size = lsize_ + 60000;
+                    if (new_size < 4)
+                        new_size = 4;
+                    rvalue* p = new rvalue[new_size];
+                    rvalue* p2 = p;
+                    for(auto& x : *this)
+                        *p2++ = std::move(x);
+                    l_.reset(p);
+                    lremain_ = new_size - lsize_;
+                }
+                l_[lsize_++] = std::move(v);
+                lremain_ --;
+            }
+
+            mutable char* start_;
+            mutable char* end_;
+            detail::r_string key_;
+            std::unique_ptr<rvalue[]> l_;
+            uint32_t lsize_;
+            uint16_t lremain_;
+            type t_;
+            mutable uint8_t option_{0};
+
+            friend rvalue load_nocopy_internal(char* data, size_t size);
+            friend rvalue load(const char* data, size_t size);
+            friend std::ostream& operator <<(std::ostream& os, const rvalue& r)
+            {
+                switch(r.t_)
+                {
+
+                case type::Null: os << "null"; break;
+                case type::False: os << "false"; break;
+                case type::True: os << "true"; break;
+                case type::Number: os << r.d(); break;
+                case type::String: os << '"' << r.s() << '"'; break;
+                case type::List: 
+                    {
+                        os << '['; 
+                        bool first = true;
+                        for(auto& x : r)
+                        {
+                            if (!first)
+                                os << ',';
+                            first = false;
+                            os << x;
+                        }
+                        os << ']'; 
+                    }
+                    break;
+                case type::Object:
+                    {
+                        os << '{'; 
+                        bool first = true;
+                        for(auto& x : r)
+                        {
+                            if (!first)
+                                os << ',';
+                            os << '"' << escape(x.key_) << "\":";
+                            first = false;
+                            os << x;
+                        }
+                        os << '}'; 
+                    }
+                    break;
+                }
+                return os;
+            }
+        };
+        namespace detail {
+        }
+
+        inline bool operator == (const rvalue& l, const std::string& r)
+        {
+            return l.s() == r;
+        }
+
+        inline bool operator == (const std::string& l, const rvalue& r)
+        {
+            return l == r.s();
+        }
+
+        inline bool operator != (const rvalue& l, const std::string& r)
+        {
+            return l.s() != r;
+        }
+
+        inline bool operator != (const std::string& l, const rvalue& r)
+        {
+            return l != r.s();
+        }
+
+        inline bool operator == (const rvalue& l, double r)
+        {
+            return l.d() == r;
+        }
+
+        inline bool operator == (double l, const rvalue& r)
+        {
+            return l == r.d();
+        }
+
+        inline bool operator != (const rvalue& l, double r)
+        {
+            return l.d() != r;
+        }
+
+        inline bool operator != (double l, const rvalue& r)
+        {
+            return l != r.d();
+        }
+
+
+        inline rvalue load_nocopy_internal(char* data, size_t size)
+        {
+            //static const char* escaped = "\"\\/\b\f\n\r\t";
+            struct Parser
+            {
+                Parser(char* data, size_t size)
+                    : data(data)
+                {
+                }
+
+                bool consume(char c)
+                {
+                    if (crow_json_unlikely(*data != c))
+                        return false;
+                    data++;
+                    return true;
+                }
+
+                void ws_skip()
+                {
+                    while(*data == ' ' || *data == '\t' || *data == '\r' || *data == '\n') ++data;
+                };
+
+                rvalue decode_string()
+                {
+                    if (crow_json_unlikely(!consume('"')))
+                        return {};
+                    char* start = data;
+                    uint8_t has_escaping = 0;
+                    while(1)
+                    {
+                        if (crow_json_likely(*data != '"' && *data != '\\' && *data != '\0'))
+                        {
+                            data ++;
+                        }
+                        else if (*data == '"')
+                        {
+                            *data = 0;
+                            *(start-1) = has_escaping;
+                            data++;
+                            return {type::String, start, data-1};
+                        }
+                        else if (*data == '\\')
+                        {
+                            has_escaping = 1;
+                            data++;
+                            switch(*data)
+                            {
+                                case 'u':
+                                    {
+                                        auto check = [](char c)
+                                        {
+                                            return 
+                                                ('0' <= c && c <= '9') ||
+                                                ('a' <= c && c <= 'f') ||
+                                                ('A' <= c && c <= 'F');
+                                        };
+                                        if (!(check(*(data+1)) && 
+                                            check(*(data+2)) && 
+                                            check(*(data+3)) && 
+                                            check(*(data+4))))
+                                            return {};
+                                    }
+                                    data += 5;
+                                    break;
+                                case '"':
+                                case '\\':
+                                case '/':
+                                case 'b':
+                                case 'f':
+                                case 'n':
+                                case 'r':
+                                case 't':
+                                    data ++;
+                                    break;
+                                default:
+                                    return {};
+                            }
+                        }
+                        else
+                            return {};
+                    }
+                    return {};
+                }
+
+                rvalue decode_list()
+                {
+                    rvalue ret(type::List);
+                    if (crow_json_unlikely(!consume('[')))
+                    {
+                        ret.set_error();
+                        return ret;
+                    }
+                    ws_skip();
+                    if (crow_json_unlikely(*data == ']'))
+                    {
+                        data++;
+                        return ret;
+                    }
+
+                    while(1)
+                    {
+                        auto v = decode_value();
+                        if (crow_json_unlikely(!v))
+                        {
+                            ret.set_error();
+                            break;
+                        }
+                        ws_skip();
+                        ret.emplace_back(std::move(v));
+                        if (*data == ']')
+                        {
+                            data++;
+                            break;
+                        }
+                        if (crow_json_unlikely(!consume(',')))
+                        {
+                            ret.set_error();
+                            break;
+                        }
+                        ws_skip();
+                    }
+                    return ret;
+                }
+
+                rvalue decode_number()
+                {
+                    char* start = data;
+
+                    enum NumberParsingState
+                    {
+                        Minus,
+                        AfterMinus,
+                        ZeroFirst,
+                        Digits,
+                        DigitsAfterPoints,
+                        E,
+                        DigitsAfterE,
+                        Invalid,
+                    } state{Minus};
+                    while(crow_json_likely(state != Invalid))
+                    {
                         switch(*data)
                         {
                             case '0':
@@ -1326,7 +1153,7 @@
                                 }
                                 else
                                     return {};*/
-								break;
+                                break;
                             case '1': case '2': case '3': 
                             case '4': case '5': case '6': 
                             case '7': case '8': case '9':
@@ -1407,585 +1234,14 @@
                     return {};
                 }
 
-				rvalue decode_value()
-                {
-                    switch(*data)
->>>>>>> 21b02777
-                    {
-                        return l < r.key_;
-                    };
-                };
-                if (!is_cached())
-                {
-                    std::sort(begin(), end(), Pred());
-                    set_cached();
-                }
-                auto it = lower_bound(begin(), end(), str, Pred());
-                return it != end() && it->key_ == str;
-            }
-
-			int count(const std::string& str)
-			{
-				return has(str) ? 1 : 0;
-			}
-
-            rvalue* begin() const 
-			{ 
-#ifndef CROW_JSON_NO_ERROR_CHECK
-                if (t() != type::Object && t() != type::List)
-                    throw std::runtime_error("value is not a container");
-#endif
-				return l_.get(); 
-			}
-            rvalue* end() const 
-			{ 
-#ifndef CROW_JSON_NO_ERROR_CHECK
-                if (t() != type::Object && t() != type::List)
-                    throw std::runtime_error("value is not a container");
-#endif
-				return l_.get()+lsize_; 
-			}
-
-			const detail::r_string& key() const
-			{
-				return key_;
-			}
-
-            size_t size() const
-            {
-                if (t() == type::String)
-                    return s().size();
-#ifndef CROW_JSON_NO_ERROR_CHECK
-                if (t() != type::Object && t() != type::List)
-                    throw std::runtime_error("value is not a container");
-#endif
-                return lsize_;
-            }
-
-			const rvalue& operator[](int index) const
-			{
-#ifndef CROW_JSON_NO_ERROR_CHECK
-                if (t() != type::List)
-                    throw std::runtime_error("value is not a list");
-				if (index >= (int)lsize_ || index < 0)
-                    throw std::runtime_error("list out of bound");
-#endif
-				return l_[index];
-			}
-
-			const rvalue& operator[](size_t index) const
-			{
-#ifndef CROW_JSON_NO_ERROR_CHECK
-                if (t() != type::List)
-                    throw std::runtime_error("value is not a list");
-				if (index >= lsize_)
-                    throw std::runtime_error("list out of bound");
-#endif
-				return l_[index];
-			}
-
-            const rvalue& operator[](const char* str) const
-            {
-                return this->operator[](std::string(str));
-            }
-
-            const rvalue& operator[](const std::string& str) const
-            {
-#ifndef CROW_JSON_NO_ERROR_CHECK
-                if (t() != type::Object)
-                    throw std::runtime_error("value is not an object");
-#endif
-                struct Pred 
-                {
-                    bool operator()(const rvalue& l, const rvalue& r) const
-                    {
-                        return l.key_ < r.key_;
-                    };
-                    bool operator()(const rvalue& l, const std::string& r) const
-                    {
-                        return l.key_ < r;
-                    };
-                    bool operator()(const std::string& l, const rvalue& r) const
-                    {
-                        return l < r.key_;
-                    };
-                };
-                if (!is_cached())
-                {
-                    std::sort(begin(), end(), Pred());
-                    set_cached();
-                }
-                auto it = lower_bound(begin(), end(), str, Pred());
-                if (it != end() && it->key_ == str)
-                    return *it;
-#ifndef CROW_JSON_NO_ERROR_CHECK
-                throw std::runtime_error("cannot find key");
-#else
-                static rvalue nullValue;
-                return nullValue;
-#endif
-            }
-
-            void set_error()
-            {
-                option_|=error_bit;
-            }
-
-            bool error() const
-            {
-                return (option_&error_bit)!=0;
-            }
-        private:
-            bool is_cached() const
-            {
-                return (option_&cached_bit)!=0;
-            }
-            void set_cached() const
-            {
-                option_ |= cached_bit;
-            }
-            void copy_l(const rvalue& r)
-            {
-                if (r.t() != type::Object && r.t() != type::List)
-                    return;
-                lsize_ = r.lsize_;
-                lremain_ = 0;
-                l_.reset(new rvalue[lsize_]);
-                std::copy(r.begin(), r.end(), begin());
-            }
-
-            void emplace_back(rvalue&& v)
-            {
-                if (!lremain_)
-                {
-                    int new_size = lsize_ + lsize_;
-                    if (new_size - lsize_ > 60000)
-                        new_size = lsize_ + 60000;
-                    if (new_size < 4)
-                        new_size = 4;
-                    rvalue* p = new rvalue[new_size];
-                    rvalue* p2 = p;
-                    for(auto& x : *this)
-                        *p2++ = std::move(x);
-                    l_.reset(p);
-                    lremain_ = new_size - lsize_;
-                }
-                l_[lsize_++] = std::move(v);
-                lremain_ --;
-            }
-
-            mutable char* start_;
-            mutable char* end_;
-            detail::r_string key_;
-            std::unique_ptr<rvalue[]> l_;
-            uint32_t lsize_;
-            uint16_t lremain_;
-            type t_;
-            mutable uint8_t option_{0};
-
-<<<<<<< HEAD
-            friend rvalue load_nocopy_internal(char* data, size_t size);
-            friend rvalue load(const char* data, size_t size);
-            friend std::ostream& operator <<(std::ostream& os, const rvalue& r)
-=======
-            wvalue& operator = (unsigned short value)
-            {
-                reset();
-                t_ = type::Number;
-                d = (double)value;
-                return *this;
-            }
-
-            wvalue& operator = (short value)
-            {
-                reset();
-                t_ = type::Number;
-                d = (double)value;
-                return *this;
-            }
-
-            wvalue& operator = (long long value)
->>>>>>> 21b02777
-            {
-                switch(r.t_)
-                {
-
-<<<<<<< HEAD
-                case type::Null: os << "null"; break;
-                case type::False: os << "false"; break;
-                case type::True: os << "true"; break;
-                case type::Number: os << r.d(); break;
-                case type::String: os << '"' << r.s() << '"'; break;
-                case type::List: 
-                    {
-                        os << '['; 
-                        bool first = true;
-                        for(auto& x : r)
-                        {
-                            if (!first)
-                                os << ',';
-                            first = false;
-                            os << x;
-                        }
-                        os << ']'; 
-                    }
-                    break;
-                case type::Object:
-                    {
-                        os << '{'; 
-                        bool first = true;
-                        for(auto& x : r)
-                        {
-                            if (!first)
-                                os << ',';
-                            os << '"' << escape(x.key_) << "\":";
-                            first = false;
-                            os << x;
-                        }
-                        os << '}'; 
-                    }
-                    break;
-                }
-                return os;
-=======
-            wvalue& operator = (long value)
-            {
-                reset();
-                t_ = type::Number;
-                d = (double)value;
-                return *this;
->>>>>>> 21b02777
-            }
-        };
-        namespace detail {
-        }
-
-<<<<<<< HEAD
-        inline bool operator == (const rvalue& l, const std::string& r)
-        {
-            return l.s() == r;
-        }
-
-        inline bool operator == (const std::string& l, const rvalue& r)
-        {
-            return l == r.s();
-        }
-
-        inline bool operator != (const rvalue& l, const std::string& r)
-        {
-            return l.s() != r;
-        }
-
-        inline bool operator != (const std::string& l, const rvalue& r)
-        {
-            return l != r.s();
-        }
-=======
-            wvalue& operator = (int value)
-            {
-                reset();
-                t_ = type::Number;
-                d = (double)value;
-                return *this;
-            }
-
-            wvalue& operator = (unsigned long long value)
-            {
-                reset();
-                t_ = type::Number;
-                d = (double)value;
-                return *this;
-            }
-
-            wvalue& operator = (unsigned long value)
-            {
-                reset();
-                t_ = type::Number;
-                d = (double)value;
-                return *this;
-            }
-
-            wvalue& operator = (unsigned int value)
-            {
-                reset();
-                t_ = type::Number;
-                d = (double)value;
-                return *this;
-            }
->>>>>>> 21b02777
-
-        inline bool operator == (const rvalue& l, double r)
-        {
-            return l.d() == r;
-        }
-
-        inline bool operator == (double l, const rvalue& r)
-        {
-            return l == r.d();
-        }
-
-        inline bool operator != (const rvalue& l, double r)
-        {
-            return l.d() != r;
-        }
-
-        inline bool operator != (double l, const rvalue& r)
-        {
-            return l != r.d();
-        }
-
-
-        inline rvalue load_nocopy_internal(char* data, size_t size)
-        {
-            //static const char* escaped = "\"\\/\b\f\n\r\t";
-			struct Parser
-			{
-				Parser(char* data, size_t size)
-					: data(data)
-				{
-				}
-
-            	bool consume(char c)
-                {
-                    if (crow_json_unlikely(*data != c))
-                        return false;
-                    data++;
-                    return true;
-                }
-
-				void ws_skip()
-                {
-					while(*data == ' ' || *data == '\t' || *data == '\r' || *data == '\n') ++data;
-                };
-
-            	rvalue decode_string()
-                {
-                    if (crow_json_unlikely(!consume('"')))
-                        return {};
-                    char* start = data;
-                    uint8_t has_escaping = 0;
-                    while(1)
-                    {
-                        if (crow_json_likely(*data != '"' && *data != '\\' && *data != '\0'))
-                        {
-                            data ++;
-                        }
-                        else if (*data == '"')
-                        {
-                            *data = 0;
-                            *(start-1) = has_escaping;
-                            data++;
-                            return {type::String, start, data-1};
-                        }
-                        else if (*data == '\\')
-                        {
-                            has_escaping = 1;
-                            data++;
-                            switch(*data)
-                            {
-                                case 'u':
-                                    {
-                                        auto check = [](char c)
-                                        {
-                                            return 
-                                                ('0' <= c && c <= '9') ||
-                                                ('a' <= c && c <= 'f') ||
-                                                ('A' <= c && c <= 'F');
-                                        };
-                                        if (!(check(*(data+1)) && 
-                                            check(*(data+2)) && 
-                                            check(*(data+3)) && 
-                                            check(*(data+4))))
-                                            return {};
-                                    }
-                                    data += 5;
-                                    break;
-                                case '"':
-                                case '\\':
-                                case '/':
-                                case 'b':
-                                case 'f':
-                                case 'n':
-                                case 'r':
-                                case 't':
-                                    data ++;
-                                    break;
-                                default:
-                                    return {};
-                            }
-                        }
-                        else
-                            return {};
-                    }
-                    return {};
-                }
-
-            	rvalue decode_list()
-                {
-					rvalue ret(type::List);
-					if (crow_json_unlikely(!consume('[')))
-                    {
-                        ret.set_error();
-						return ret;
-                    }
-					ws_skip();
-					if (crow_json_unlikely(*data == ']'))
-					{
-						data++;
-						return ret;
-					}
-
-					while(1)
-					{
-                        auto v = decode_value();
-						if (crow_json_unlikely(!v))
-                        {
-                            ret.set_error();
-                            break;
-                        }
-						ws_skip();
-                        ret.emplace_back(std::move(v));
-                        if (*data == ']')
-                        {
-                            data++;
-                            break;
-                        }
-                        if (crow_json_unlikely(!consume(',')))
-                        {
-                            ret.set_error();
-                            break;
-                        }
-						ws_skip();
-					}
-                    return ret;
-                }
-
-				rvalue decode_number()
-                {
-                    char* start = data;
-
-                    enum NumberParsingState
-                    {
-                        Minus,
-                        AfterMinus,
-                        ZeroFirst,
-                        Digits,
-                        DigitsAfterPoints,
-                        E,
-                        DigitsAfterE,
-                        Invalid,
-                    } state{Minus};
-                    while(crow_json_likely(state != Invalid))
-                    {
-                        switch(*data)
-                        {
-                            case '0':
-                                state = (NumberParsingState)"\2\2\7\3\4\6\6"[state];
-                                /*if (state == NumberParsingState::Minus || state == NumberParsingState::AfterMinus)
-                                {
-                                    state = NumberParsingState::ZeroFirst;
-                                }
-                                else if (state == NumberParsingState::Digits || 
-                                    state == NumberParsingState::DigitsAfterE || 
-                                    state == NumberParsingState::DigitsAfterPoints)
-                                {
-                                    // ok; pass
-                                }
-                                else if (state == NumberParsingState::E)
-                                {
-                                    state = NumberParsingState::DigitsAfterE;
-                                }
-                                else
-                                    return {};*/
-								break;
-                            case '1': case '2': case '3': 
-                            case '4': case '5': case '6': 
-                            case '7': case '8': case '9':
-                                state = (NumberParsingState)"\3\3\7\3\4\6\6"[state];
-                                while(*(data+1) >= '0' && *(data+1) <= '9') data++;
-                                /*if (state == NumberParsingState::Minus || state == NumberParsingState::AfterMinus)
-                                {
-                                    state = NumberParsingState::Digits;
-                                }
-                                else if (state == NumberParsingState::Digits || 
-                                    state == NumberParsingState::DigitsAfterE || 
-                                    state == NumberParsingState::DigitsAfterPoints)
-                                {
-                                    // ok; pass
-                                }
-                                else if (state == NumberParsingState::E)
-                                {
-                                    state = NumberParsingState::DigitsAfterE;
-                                }
-                                else
-                                    return {};*/
-                                break;
-                            case '.':
-                                state = (NumberParsingState)"\7\7\7\4\7\7\7"[state];
-                                /*
-                                if (state == NumberParsingState::Digits)
-                                {
-                                    state = NumberParsingState::DigitsAfterPoints;
-                                }
-                                else
-                                    return {};
-                                */
-                                break;
-                            case '-':
-                                state = (NumberParsingState)"\1\7\7\7\7\6\7"[state];
-                                /*if (state == NumberParsingState::Minus)
-                                {
-                                    state = NumberParsingState::AfterMinus;
-                                }
-                                else if (state == NumberParsingState::E)
-                                {
-                                    state = NumberParsingState::DigitsAfterE;
-                                }
-                                else
-                                    return {};*/
-                                break;
-                            case '+':
-                                state = (NumberParsingState)"\7\7\7\7\7\6\7"[state];
-                                /*if (state == NumberParsingState::E)
-                                {
-                                    state = NumberParsingState::DigitsAfterE;
-                                }
-                                else
-                                    return {};*/
-                                break;
-                            case 'e': case 'E':
-                                state = (NumberParsingState)"\7\7\7\5\5\7\7"[state];
-                                /*if (state == NumberParsingState::Digits || 
-                                    state == NumberParsingState::DigitsAfterPoints)
-                                {
-                                    state = NumberParsingState::E;
-                                }
-                                else 
-                                    return {};*/
-                                break;
-                            default:
-                                if (crow_json_likely(state == NumberParsingState::ZeroFirst || 
-                                        state == NumberParsingState::Digits || 
-                                        state == NumberParsingState::DigitsAfterPoints || 
-                                        state == NumberParsingState::DigitsAfterE))
-                                    return {type::Number, start, data};
-                                else
-                                    return {};
-                        }
-                        data++;
-                    }
-
-                    return {};
-                }
-
-				rvalue decode_value()
+                rvalue decode_value()
                 {
                     switch(*data)
                     {
                         case '[':
-							return decode_list();
+                            return decode_list();
                         case '{':
-							return decode_object();
+                            return decode_object();
                         case '"':
                             return decode_string();
                         case 't':
@@ -2032,7 +1288,7 @@
                     return {};
                 }
 
-				rvalue decode_object()
+                rvalue decode_object()
                 {
                     rvalue ret(type::Object);
                     if (crow_json_unlikely(!consume('{')))
@@ -2041,7 +1297,7 @@
                         return ret;
                     }
 
-					ws_skip();
+                    ws_skip();
 
                     if (crow_json_unlikely(*data == '}'))
                     {
@@ -2058,24 +1314,24 @@
                             break;
                         }
 
-						ws_skip();
+                        ws_skip();
                         if (crow_json_unlikely(!consume(':')))
                         {
                             ret.set_error();
                             break;
                         }
 
-						// TODO caching key to speed up (flyweight?)
+                        // TODO caching key to speed up (flyweight?)
                         auto key = t.s();
 
-						ws_skip();
+                        ws_skip();
                         auto v = decode_value();
                         if (crow_json_unlikely(!v))
                         {
                             ret.set_error();
                             break;
                         }
-						ws_skip();
+                        ws_skip();
 
                         v.key_ = std::move(key);
                         ret.emplace_back(std::move(v));
@@ -2089,24 +1345,24 @@
                             ret.set_error();
                             break;
                         }
-						ws_skip();
+                        ws_skip();
                     }
                     return ret;
                 }
 
-				rvalue parse()
-				{
+                rvalue parse()
+                {
                     ws_skip();
-					auto ret = decode_value(); // or decode object?
-					ws_skip();
+                    auto ret = decode_value(); // or decode object?
+                    ws_skip();
                     if (ret && *data != '\0')
                         ret.set_error();
-					return ret;
-				}
-
-				char* data;
-			};
-			return Parser(data, size).parse();
+                    return ret;
+                }
+
+                char* data;
+            };
+            return Parser(data, size).parse();
         }
         inline rvalue load(const char* data, size_t size)
         {
@@ -2133,7 +1389,7 @@
 
         class wvalue
         {
-			friend class crow::mustache::template_t;
+            friend class crow::mustache::template_t;
         public:
             type t() const { return t_; }
         private:
@@ -2231,7 +1487,7 @@
                 return *this;
             }
 
-            wvalue& operator = (uint16_t value)
+            wvalue& operator = (unsigned short value)
             {
                 reset();
                 t_ = type::Number;
@@ -2239,7 +1495,7 @@
                 return *this;
             }
 
-            wvalue& operator = (int16_t value)
+            wvalue& operator = (short value)
             {
                 reset();
                 t_ = type::Number;
@@ -2247,7 +1503,7 @@
                 return *this;
             }
 
-            wvalue& operator = (uint32_t value)
+            wvalue& operator = (long long value)
             {
                 reset();
                 t_ = type::Number;
@@ -2255,7 +1511,7 @@
                 return *this;
             }
 
-            wvalue& operator = (int32_t value)
+            wvalue& operator = (long value)
             {
                 reset();
                 t_ = type::Number;
@@ -2263,7 +1519,7 @@
                 return *this;
             }
 
-            wvalue& operator = (uint64_t value)
+            wvalue& operator = (int value)
             {
                 reset();
                 t_ = type::Number;
@@ -2271,7 +1527,23 @@
                 return *this;
             }
 
-            wvalue& operator = (int64_t value)
+            wvalue& operator = (unsigned long long value)
+            {
+                reset();
+                t_ = type::Number;
+                d = (double)value;
+                return *this;
+            }
+
+            wvalue& operator = (unsigned long value)
+            {
+                reset();
+                t_ = type::Number;
+                d = (double)value;
+                return *this;
+            }
+
+            wvalue& operator = (unsigned int value)
             {
                 reset();
                 t_ = type::Number;
@@ -2325,14 +1597,14 @@
                 return (*l)[index];
             }
 
-			int count(const std::string& str)
-			{
+            int count(const std::string& str)
+            {
                 if (t_ != type::Object)
                     return 0;
                 if (!o)
                     return 0;
                 return o->count(str);
-			}
+            }
 
             wvalue& operator[](const std::string& str)
             {
@@ -2763,9 +2035,9 @@
         public:
             std::string render()
             {
-				context empty_ctx;
-				std::vector<context*> stack;
-				stack.emplace_back(&empty_ctx);
+                context empty_ctx;
+                std::vector<context*> stack;
+                stack.emplace_back(&empty_ctx);
 
                 std::string ret;
                 render_internal(0, fragments_.size()-1, stack, ret, 0);
@@ -2773,8 +2045,8 @@
             }
             std::string render(context& ctx)
             {
-				std::vector<context*> stack;
-				stack.emplace_back(&ctx);
+                std::vector<context*> stack;
+                stack.emplace_back(&ctx);
 
                 std::string ret;
                 render_internal(0, fragments_.size()-1, stack, ret, 0);
@@ -2836,7 +2108,7 @@
                                         body_.substr(matched.start, matched.end - matched.start) + ", " + 
                                         body_.substr(idx, endIdx-idx));
                                 }
-								matched.pos = actions_.size();
+                                matched.pos = actions_.size();
                             }
                             actions_.emplace_back(ActionType::CloseBlock, idx, endIdx, blockPositions.back());
                             blockPositions.pop_back();
@@ -5144,16 +4416,10 @@
 
         assert(parser->flags & F_CHUNKED);
 
-<<<<<<< HEAD
         if (ch == CR) {
           parser->state = s_chunk_size_almost_done;
           break;
         }
-=======
-#include <boost/algorithm/string/predicate.hpp>
-#include <boost/functional/hash.hpp>
-#include <unordered_map>
->>>>>>> 21b02777
 
         unhex_val = unhex[(unsigned char)ch];
 
@@ -5690,6 +4956,276 @@
 
 #pragma once
 
+#include <boost/algorithm/string/predicate.hpp>
+#include <boost/functional/hash.hpp>
+#include <unordered_map>
+
+namespace crow
+{
+    struct ci_hash
+    {
+        size_t operator()(const std::string& key) const
+        {
+            std::size_t seed = 0;
+            std::locale locale;
+
+            for(auto c : key)
+            {
+                boost::hash_combine(seed, std::toupper(c, locale));
+            }
+
+            return seed;
+        }
+    };
+
+    struct ci_key_eq
+    {
+        bool operator()(const std::string& l, const std::string& r) const
+        {
+            return boost::iequals(l, r);
+        }
+    };
+
+    using ci_map = std::unordered_multimap<std::string, std::string, ci_hash, ci_key_eq>;
+}
+
+
+
+#pragma once
+
+#include <string>
+#include <boost/date_time/local_time/local_time.hpp>
+#include <boost/filesystem.hpp>
+
+namespace crow
+{
+    // code from http://stackoverflow.com/questions/2838524/use-boost-date-time-to-parse-and-create-http-dates
+    class DateTime
+    {
+        public:
+            DateTime()
+                : m_dt(boost::local_time::local_sec_clock::local_time(boost::local_time::time_zone_ptr()))
+            {
+            }
+            DateTime(const std::string& path)
+                : DateTime()
+            {
+                from_file(path);
+            }
+
+            // return datetime string
+            std::string str()
+            {
+                static const std::locale locale_(std::locale::classic(), new boost::local_time::local_time_facet("%a, %d %b %Y %H:%M:%S GMT") );
+                std::string result;
+                try
+                {
+                    std::stringstream ss;
+                    ss.imbue(locale_);
+                    ss << m_dt;
+                    result = ss.str();
+                }
+                catch (std::exception& e)
+                {
+                    std::cerr << "Exception: " << e.what() << std::endl;
+                }
+                return result;
+            }
+
+            // update datetime from file mod date
+            std::string from_file(const std::string& path)
+            {
+                try
+                {
+                    boost::filesystem::path p(path);
+                    boost::posix_time::ptime pt = boost::posix_time::from_time_t(
+                            boost::filesystem::last_write_time(p));
+                    m_dt = boost::local_time::local_date_time(pt, boost::local_time::time_zone_ptr());
+                }
+                catch (std::exception& e)
+                {
+                    std::cout << "Exception: " << e.what() << std::endl;
+                }
+                return str();
+            }
+
+            // parse datetime string
+            void parse(const std::string& dt)
+            {
+                static const std::locale locale_(std::locale::classic(), new boost::local_time::local_time_facet("%a, %d %b %Y %H:%M:%S GMT") );
+                std::stringstream ss(dt);
+                ss.imbue(locale_);
+                ss >> m_dt;
+            }
+
+            // boolean equal operator
+            friend bool operator==(const DateTime& left, const DateTime& right)
+            {
+                return (left.m_dt == right.m_dt);
+            }
+
+        private:
+            boost::local_time::local_date_time m_dt;
+    };
+}
+
+
+
+#pragma once
+// settings for crow
+// TODO - replace with runtime config. libucl?
+
+/* #ifdef - enables debug mode */
+#define CROW_ENABLE_DEBUG
+
+/* #ifdef - enables logging */
+#define CROW_ENABLE_LOGGING
+
+/* #define - specifies log level */
+/*
+    DEBUG       = 0
+    INFO        = 1
+    WARNING     = 2
+    ERROR       = 3
+    CRITICAL    = 4
+
+    default to INFO
+*/
+#define CROW_LOG_LEVEL 1
+
+
+
+#pragma once
+
+#include <string>
+#include <cstdio>
+#include <cstdlib>
+#include <ctime>
+#include <iostream>
+#include <sstream>
+
+
+
+
+namespace crow
+{
+    enum class LogLevel
+    {
+        DEBUG,
+        INFO,
+        WARNING,
+        ERROR,
+        CRITICAL,
+    };
+
+    class ILogHandler {
+        public:
+            virtual void log(std::string message, LogLevel level) = 0;
+    };
+
+    class CerrLogHandler : public ILogHandler {
+        public:
+            void log(std::string message, LogLevel level) override {
+                std::cerr << message;
+            }
+    };
+
+    class logger {
+
+        private:
+            //
+            static std::string timestamp()
+            {
+                char date[32];
+                  time_t t = time(0);
+                  strftime(date, sizeof(date), "%Y-%m-%d %H:%M:%S", gmtime(&t));
+                  return std::string(date);
+            }
+
+        public:
+
+
+            logger(std::string prefix, LogLevel level) : level_(level) {
+    #ifdef CROW_ENABLE_LOGGING
+                    stringstream_ << "(" << timestamp() << ") [" << prefix << "] ";
+    #endif
+
+            }
+            ~logger() {
+    #ifdef CROW_ENABLE_LOGGING
+                if(level_ >= get_current_log_level()) {
+                    stringstream_ << std::endl;
+                    get_handler_ref()->log(stringstream_.str(), level_);
+                }
+    #endif
+            }
+
+            //
+            template <typename T>
+            logger& operator<<(T const &value) {
+
+    #ifdef CROW_ENABLE_LOGGING
+                if(level_ >= get_current_log_level()) {
+                    stringstream_ << value;
+                }
+    #endif
+                return *this;
+            }
+
+            //
+            static void setLogLevel(LogLevel level) {
+                get_log_level_ref() = level;
+            }
+
+            static void setHandler(ILogHandler* handler) {
+                get_handler_ref() = handler;
+            }
+
+            static LogLevel get_current_log_level() {
+                return get_log_level_ref();
+            }
+
+        private:
+            //
+            static LogLevel& get_log_level_ref()
+            {
+                static LogLevel current_level = (LogLevel)CROW_LOG_LEVEL;
+                return current_level;
+            }
+            static ILogHandler*& get_handler_ref()
+            {
+                static CerrLogHandler default_handler;
+                static ILogHandler* current_handler = &default_handler;
+                return current_handler;
+            }
+
+            //
+            std::ostringstream stringstream_;
+            LogLevel level_;
+    };
+}
+
+#define CROW_LOG_CRITICAL   \
+        if (crow::logger::get_current_log_level() <= crow::LogLevel::CRITICAL) \
+            crow::logger("CRITICAL", crow::LogLevel::CRITICAL)
+#define CROW_LOG_ERROR      \
+        if (crow::logger::get_current_log_level() <= crow::LogLevel::ERROR) \
+            crow::logger("ERROR   ", crow::LogLevel::ERROR)
+#define CROW_LOG_WARNING    \
+        if (crow::logger::get_current_log_level() <= crow::LogLevel::WARNING) \
+            crow::logger("WARNING ", crow::LogLevel::WARNING)
+#define CROW_LOG_INFO       \
+        if (crow::logger::get_current_log_level() <= crow::LogLevel::INFO) \
+            crow::logger("INFO    ", crow::LogLevel::INFO)
+#define CROW_LOG_DEBUG      \
+        if (crow::logger::get_current_log_level() <= crow::LogLevel::DEBUG) \
+            crow::logger("DEBUG   ", crow::LogLevel::DEBUG)
+
+
+
+
+#pragma once
+
 #include <boost/asio.hpp>
 #include <deque>
 #include <functional>
@@ -5781,80 +5317,300 @@
 
 #pragma once
 
-#include <string>
-#include <boost/date_time/local_time/local_time.hpp>
-#include <boost/filesystem.hpp>
+#include <cstdint>
+#include <stdexcept>
+#include <tuple>
+#include <type_traits>
 
 namespace crow
 {
-    // code from http://stackoverflow.com/questions/2838524/use-boost-date-time-to-parse-and-create-http-dates
-    class DateTime
+    namespace black_magic
     {
-        public:
-            DateTime()
-                : m_dt(boost::local_time::local_sec_clock::local_time(boost::local_time::time_zone_ptr()))
-            {
-            }
-            DateTime(const std::string& path)
-                : DateTime()
-            {
-                from_file(path);
-            }
-
-            // return datetime string
-            std::string str()
-            {
-                static const std::locale locale_(std::locale::classic(), new boost::local_time::local_time_facet("%a, %d %b %Y %H:%M:%S GMT") );
-                std::string result;
-                try
-                {
-                    std::stringstream ss;
-                    ss.imbue(locale_);
-                    ss << m_dt;
-                    result = ss.str();
+        struct OutOfRange
+        {
+            OutOfRange(unsigned pos, unsigned length) {}
+        };
+        constexpr unsigned requires_in_range( unsigned i, unsigned len )
+        {
+            return i >= len ? throw OutOfRange(i, len) : i;
+        }
+
+        class const_str
+        {
+            const char * const begin_;
+            unsigned size_;
+
+            public:
+            template< unsigned N >
+                constexpr const_str( const char(&arr)[N] ) : begin_(arr), size_(N - 1) {
+                    static_assert( N >= 1, "not a string literal");
                 }
-                catch (std::exception& e)
-                {
-                    std::cerr << "Exception: " << e.what() << std::endl;
-                }
-                return result;
-            }
-
-            // update datetime from file mod date
-            std::string from_file(const std::string& path)
-            {
-                try
-                {
-                    boost::filesystem::path p(path);
-                    boost::posix_time::ptime pt = boost::posix_time::from_time_t(
-                            boost::filesystem::last_write_time(p));
-                    m_dt = boost::local_time::local_date_time(pt, boost::local_time::time_zone_ptr());
-                }
-                catch (std::exception& e)
-                {
-                    std::cout << "Exception: " << e.what() << std::endl;
-                }
-                return str();
-            }
-
-            // parse datetime string
-            void parse(const std::string& dt)
-            {
-                static const std::locale locale_(std::locale::classic(), new boost::local_time::local_time_facet("%a, %d %b %Y %H:%M:%S GMT") );
-                std::stringstream ss(dt);
-                ss.imbue(locale_);
-                ss >> m_dt;
-            }
-
-            // boolean equal operator
-            friend bool operator==(const DateTime& left, const DateTime& right)
-            {
-                return (left.m_dt == right.m_dt);
-            }
-
-        private:
-            boost::local_time::local_date_time m_dt;
-    };
+            constexpr char operator[]( unsigned i ) const { 
+                return requires_in_range(i, size_), begin_[i]; 
+            }
+
+            constexpr operator const char *() const { 
+                return begin_; 
+            }
+
+            constexpr const char* begin() const { return begin_; }
+            constexpr const char* end() const { return begin_ + size_; }
+
+            constexpr unsigned size() const { 
+                return size_; 
+            }
+        };
+
+
+        constexpr unsigned find_closing_tag(const_str s, unsigned p)
+        {
+            return s[p] == '>' ? p : find_closing_tag(s, p+1);
+        }
+
+        constexpr bool is_valid(const_str s, unsigned i = 0, int f = 0)
+        {
+            return 
+                i == s.size()
+                    ? f == 0 :
+                f < 0 || f >= 2
+                    ? false :
+                s[i] == '<'
+                    ? is_valid(s, i+1, f+1) :
+                s[i] == '>'
+                    ? is_valid(s, i+1, f-1) :
+                is_valid(s, i+1, f);
+        }
+
+        constexpr bool is_equ_p(const char* a, const char* b, unsigned n)
+        {
+            return
+                *a == 0 && *b == 0 && n == 0 
+                    ? true :
+                (*a == 0 || *b == 0)
+                    ? false :
+                n == 0
+                    ? true :
+                *a != *b
+                    ? false :
+                is_equ_p(a+1, b+1, n-1);
+        }
+
+        constexpr bool is_equ_n(const_str a, unsigned ai, const_str b, unsigned bi, unsigned n)
+        {
+            return 
+                ai + n > a.size() || bi + n > b.size() 
+                    ? false :
+                n == 0 
+                    ? true : 
+                a[ai] != b[bi] 
+                    ? false : 
+                is_equ_n(a,ai+1,b,bi+1,n-1);
+        }
+
+        constexpr bool is_int(const_str s, unsigned i)
+        {
+            return is_equ_n(s, i, "<int>", 0, 5);
+        }
+
+        constexpr bool is_uint(const_str s, unsigned i)
+        {
+            return is_equ_n(s, i, "<uint>", 0, 6);
+        }
+
+        constexpr bool is_float(const_str s, unsigned i)
+        {
+            return is_equ_n(s, i, "<float>", 0, 7) ||
+                is_equ_n(s, i, "<double>", 0, 8);
+        }
+
+        constexpr bool is_str(const_str s, unsigned i)
+        {
+            return is_equ_n(s, i, "<str>", 0, 5) ||
+                is_equ_n(s, i, "<string>", 0, 8);
+        }
+
+        constexpr bool is_path(const_str s, unsigned i)
+        {
+            return is_equ_n(s, i, "<path>", 0, 6);
+        }
+
+        constexpr uint64_t get_parameter_tag(const_str s, unsigned p = 0)
+        {
+            return
+                p == s.size() 
+                    ?  0 :
+                s[p] == '<' ? ( 
+                    is_int(s, p)
+                        ? get_parameter_tag(s, find_closing_tag(s, p)) * 6 + 1 :
+                    is_uint(s, p)
+                        ? get_parameter_tag(s, find_closing_tag(s, p)) * 6 + 2 :
+                    is_float(s, p)
+                        ? get_parameter_tag(s, find_closing_tag(s, p)) * 6 + 3 :
+                    is_str(s, p)
+                        ? get_parameter_tag(s, find_closing_tag(s, p)) * 6 + 4 :
+                    is_path(s, p)
+                        ? get_parameter_tag(s, find_closing_tag(s, p)) * 6 + 5 :
+                    throw std::runtime_error("invalid parameter type")
+                    ) : 
+                get_parameter_tag(s, p+1);
+        }
+
+        template <typename ... T>
+        struct S
+        {
+            template <typename U>
+            using push = S<U, T...>;
+            template <typename U>
+            using push_back = S<T..., U>;
+            template <template<typename ... Args> class U>
+            using rebind = U<T...>;
+        };
+template <typename F, typename Set>
+        struct CallHelper;
+        template <typename F, typename ...Args>
+        struct CallHelper<F, S<Args...>>
+        {
+            template <typename F1, typename ...Args1, typename = 
+                decltype(std::declval<F1>()(std::declval<Args1>()...))
+                >
+            static char __test(int);
+
+            template <typename ...>
+            static int __test(...);
+
+            static constexpr bool value = sizeof(__test<F, Args...>(0)) == sizeof(char);
+        };
+
+
+        template <int N>
+        struct single_tag_to_type
+        {
+        };
+
+        template <>
+        struct single_tag_to_type<1>
+        {
+            using type = int64_t;
+        };
+
+        template <>
+        struct single_tag_to_type<2>
+        {
+            using type = uint64_t;
+        };
+
+        template <>
+        struct single_tag_to_type<3>
+        {
+            using type = double;
+        };
+
+        template <>
+        struct single_tag_to_type<4>
+        {
+            using type = std::string;
+        };
+
+        template <>
+        struct single_tag_to_type<5>
+        {
+            using type = std::string;
+        };
+
+
+        template <uint64_t Tag> 
+        struct arguments
+        {
+            using subarguments = typename arguments<Tag/6>::type;
+            using type = 
+                typename subarguments::template push<typename single_tag_to_type<Tag%6>::type>;
+        };
+
+        template <> 
+        struct arguments<0>
+        {
+            using type = S<>;
+        };
+
+        template <typename ... T>
+        struct last_element_type
+        {
+            using type = typename std::tuple_element<sizeof...(T)-1, std::tuple<T...>>::type;
+        };
+
+
+        template <>
+        struct last_element_type<>
+        {
+        };
+
+
+        // from http://stackoverflow.com/questions/13072359/c11-compile-time-array-with-logarithmic-evaluation-depth
+        template<class T> using Invoke = typename T::type;
+
+        template<unsigned...> struct seq{ using type = seq; };
+
+        template<class S1, class S2> struct concat;
+
+        template<unsigned... I1, unsigned... I2>
+        struct concat<seq<I1...>, seq<I2...>>
+          : seq<I1..., (sizeof...(I1)+I2)...>{};
+
+        template<class S1, class S2>
+        using Concat = Invoke<concat<S1, S2>>;
+
+        template<unsigned N> struct gen_seq;
+        template<unsigned N> using GenSeq = Invoke<gen_seq<N>>;
+
+        template<unsigned N>
+        struct gen_seq : Concat<GenSeq<N/2>, GenSeq<N - N/2>>{};
+
+        template<> struct gen_seq<0> : seq<>{};
+        template<> struct gen_seq<1> : seq<0>{};
+
+        template <typename Seq, typename Tuple> 
+        struct pop_back_helper;
+
+        template <unsigned ... N, typename Tuple>
+        struct pop_back_helper<seq<N...>, Tuple>
+        {
+            template <template <typename ... Args> class U>
+            using rebind = U<typename std::tuple_element<N, Tuple>::type...>;
+        };
+
+        template <typename ... T>
+        struct pop_back //: public pop_back_helper<typename gen_seq<sizeof...(T)-1>::type, std::tuple<T...>>
+        {
+            template <template <typename ... Args> class U>
+            using rebind = typename pop_back_helper<typename gen_seq<sizeof...(T)-1>::type, std::tuple<T...>>::template rebind<U>;
+        };
+
+        template <>
+        struct pop_back<>
+        {
+            template <template <typename ... Args> class U>
+            using rebind = U<>;
+        };
+
+        // from http://stackoverflow.com/questions/2118541/check-if-c0x-parameter-pack-contains-a-type
+        template < typename Tp, typename... List >
+        struct contains : std::true_type {};
+
+        template < typename Tp, typename Head, typename... Rest >
+        struct contains<Tp, Head, Rest...>
+        : std::conditional< std::is_same<Tp, Head>::value,
+            std::true_type,
+            contains<Tp, Rest...>
+        >::type {};
+
+        template < typename Tp >
+        struct contains<Tp> : std::false_type {};
+
+        template <typename T>
+        struct empty_context
+        {
+        };
+    }
 }
 
 
@@ -5990,43 +5746,6 @@
 
 #pragma once
 
-#include <boost/algorithm/string/predicate.hpp>
-#include <boost/functional/hash.hpp>
-#include <unordered_map>
-
-namespace crow
-{
-    struct ci_hash
-    {
-        size_t operator()(const std::string& key) const
-        {
-            std::size_t seed = 0;
-            std::locale locale;
-
-            for(auto c : key)
-            {
-                boost::hash_combine(seed, std::toupper(c, locale));
-            }
-
-            return seed;
-        }
-    };
-
-    struct ci_key_eq
-    {
-        bool operator()(const std::string& l, const std::string& r) const
-        {
-            return boost::iequals(l, r);
-        }
-    };
-
-    using ci_map = std::unordered_multimap<std::string, std::string, ci_hash, ci_key_eq>;
-}
-
-
-
-#pragma once
-
 
 
 
@@ -6316,7 +6035,7 @@
             json_value = std::move(r.json_value);
             code = r.code;
             headers = std::move(r.headers);
-			completed_ = r.completed_;
+            completed_ = r.completed_;
             return *this;
         }
 
@@ -6368,6 +6087,185 @@
             std::function<void()> complete_request_handler_;
             std::function<bool()> is_alive_helper_;
     };
+}
+
+
+
+#pragma once
+#include <boost/algorithm/string/trim.hpp>
+
+
+
+
+
+namespace crow
+{
+    // Any middleware requires following 3 members:
+
+    // struct context;
+    //      storing data for the middleware; can be read from another middleware or handlers
+
+    // before_handle
+    //      called before handling the request.
+    //      if res.end() is called, the operation is halted. 
+    //      (still call after_handle of this middleware)
+    //      2 signatures:
+    //      void before_handle(request& req, response& res, context& ctx)
+    //          if you only need to access this middlewares context.
+    //      template <typename AllContext>
+    //      void before_handle(request& req, response& res, context& ctx, AllContext& all_ctx)
+    //          you can access another middlewares' context by calling `all_ctx.template get<MW>()'
+    //          ctx == all_ctx.template get<CurrentMiddleware>()
+
+    // after_handle
+    //      called after handling the request.
+    //      void after_handle(request& req, response& res, context& ctx)
+    //      template <typename AllContext>
+    //      void after_handle(request& req, response& res, context& ctx, AllContext& all_ctx)
+
+    struct CookieParser
+    {
+        struct context
+        {
+            std::unordered_map<std::string, std::string> jar;
+            std::unordered_map<std::string, std::string> cookies_to_add;
+
+            std::string get_cookie(const std::string& key)
+            {
+                if (jar.count(key))
+                    return jar[key];
+                return {};
+            }
+
+            void set_cookie(const std::string& key, const std::string& value)
+            {
+                cookies_to_add.emplace(key, value);
+            }
+        };
+
+        void before_handle(request& req, response& res, context& ctx)
+        {
+            int count = req.headers.count("Cookie");
+            if (!count)
+                return;
+            if (count > 1)
+            {
+                res.code = 400;
+                res.end();
+                return;
+            }
+            std::string cookies = req.get_header_value("Cookie");
+            size_t pos = 0;
+            while(pos < cookies.size())
+            {
+                size_t pos_equal = cookies.find('=', pos);
+                if (pos_equal == cookies.npos)
+                    break;
+                std::string name = cookies.substr(pos, pos_equal-pos);
+                boost::trim(name);
+                pos = pos_equal+1;
+                while(pos < cookies.size() && cookies[pos] == ' ') pos++;
+                if (pos == cookies.size())
+                    break;
+
+                std::string value;
+
+                if (cookies[pos] == '"')
+                {
+                    int dquote_meet_count = 0;
+                    pos ++;
+                    size_t pos_dquote = pos-1;
+                    do
+                    {
+                        pos_dquote = cookies.find('"', pos_dquote+1);
+                        dquote_meet_count ++;
+                    } while(pos_dquote < cookies.size() && cookies[pos_dquote-1] == '\\');
+                    if (pos_dquote == cookies.npos)
+                        break;
+
+                    if (dquote_meet_count == 1)
+                        value = cookies.substr(pos, pos_dquote - pos);
+                    else
+                    {
+                        value.clear();
+                        value.reserve(pos_dquote-pos);
+                        for(size_t p = pos; p < pos_dquote; p++)
+                        {
+                            // FIXME minimal escaping
+                            if (cookies[p] == '\\' && p + 1 < pos_dquote)
+                            {
+                                p++;
+                                if (cookies[p] == '\\' || cookies[p] == '"')
+                                    value += cookies[p];
+                                else
+                                {
+                                    value += '\\';
+                                    value += cookies[p];
+                                }
+                            }
+                            else
+                                value += cookies[p];
+                        }
+                    }
+
+                    ctx.jar.emplace(std::move(name), std::move(value));
+                    pos = cookies.find(";", pos_dquote+1);
+                    if (pos == cookies.npos)
+                        break;
+                    pos++;
+                    while(pos < cookies.size() && cookies[pos] == ' ') pos++;
+                    if (pos == cookies.size())
+                        break;
+                }
+                else
+                {
+                    size_t pos_semicolon = cookies.find(';', pos);
+                    value = cookies.substr(pos, pos_semicolon - pos);
+                    boost::trim(value);
+                    ctx.jar.emplace(std::move(name), std::move(value));
+                    pos = pos_semicolon;
+                    if (pos == cookies.npos)
+                        break;
+                    pos ++;
+                    while(pos < cookies.size() && cookies[pos] == ' ') pos++;
+                    if (pos == cookies.size())
+                        break;
+                }
+            }
+        }
+
+        void after_handle(request& req, response& res, context& ctx)
+        {
+            for(auto& cookie:ctx.cookies_to_add)
+            {
+                res.add_header("Set-Cookie", cookie.first + "=" + cookie.second);
+            }
+        }
+    };
+
+    /*
+    App<CookieParser, AnotherJarMW> app;
+    A B C
+    A::context
+        int aa;
+
+    ctx1 : public A::context
+    ctx2 : public ctx1, public B::context
+    ctx3 : public ctx2, public C::context
+
+    C depends on A
+
+    C::handle
+        context.aaa
+
+    App::context : private CookieParser::contetx, ... 
+    {
+        jar
+
+    }
+
+    SimpleApp
+    */
 }
 
 
@@ -7015,9 +6913,9 @@
 
             if (!rule_index)
             {
-				CROW_LOG_DEBUG << "Cannot match rules " << req.url;
+                CROW_LOG_DEBUG << "Cannot match rules " << req.url;
                 res = response(404);
-				res.end();
+                res.end();
                 return;
             }
 
@@ -7026,9 +6924,9 @@
 
             if ((rules_[rule_index]->methods() & (1<<(uint32_t)req.method)) == 0)
             {
-				CROW_LOG_DEBUG << "Rule found but method mismatch: " << req.url << " with " << method_name(req.method) << "(" << (uint32_t)req.method << ") / " << rules_[rule_index]->methods();
+                CROW_LOG_DEBUG << "Rule found but method mismatch: " << req.url << " with " << method_name(req.method) << "(" << (uint32_t)req.method << ") / " << rules_[rule_index]->methods();
                 res = response(404);
-				res.end();
+                res.end();
                 return;
             }
 
@@ -7111,185 +7009,6 @@
             using partial = typename partial_context<Middlewares...>::template partial<N>;
         };
     }
-}
-
-
-
-#pragma once
-#include <boost/algorithm/string/trim.hpp>
-
-
-
-
-
-namespace crow
-{
-    // Any middleware requires following 3 members:
-
-    // struct context;
-    //      storing data for the middleware; can be read from another middleware or handlers
-
-    // before_handle
-    //      called before handling the request.
-    //      if res.end() is called, the operation is halted. 
-    //      (still call after_handle of this middleware)
-    //      2 signatures:
-    //      void before_handle(request& req, response& res, context& ctx)
-    //          if you only need to access this middlewares context.
-    //      template <typename AllContext>
-    //      void before_handle(request& req, response& res, context& ctx, AllContext& all_ctx)
-    //          you can access another middlewares' context by calling `all_ctx.template get<MW>()'
-    //          ctx == all_ctx.template get<CurrentMiddleware>()
-
-    // after_handle
-    //      called after handling the request.
-    //      void after_handle(request& req, response& res, context& ctx)
-    //      template <typename AllContext>
-    //      void after_handle(request& req, response& res, context& ctx, AllContext& all_ctx)
-
-    struct CookieParser
-    {
-        struct context
-        {
-            std::unordered_map<std::string, std::string> jar;
-            std::unordered_map<std::string, std::string> cookies_to_add;
-
-            std::string get_cookie(const std::string& key)
-            {
-                if (jar.count(key))
-                    return jar[key];
-                return {};
-            }
-
-            void set_cookie(const std::string& key, const std::string& value)
-            {
-                cookies_to_add.emplace(key, value);
-            }
-        };
-
-        void before_handle(request& req, response& res, context& ctx)
-        {
-            int count = req.headers.count("Cookie");
-            if (!count)
-                return;
-            if (count > 1)
-            {
-                res.code = 400;
-                res.end();
-                return;
-            }
-            std::string cookies = req.get_header_value("Cookie");
-            size_t pos = 0;
-            while(pos < cookies.size())
-            {
-                size_t pos_equal = cookies.find('=', pos);
-                if (pos_equal == cookies.npos)
-                    break;
-                std::string name = cookies.substr(pos, pos_equal-pos);
-                boost::trim(name);
-                pos = pos_equal+1;
-                while(pos < cookies.size() && cookies[pos] == ' ') pos++;
-                if (pos == cookies.size())
-                    break;
-
-                std::string value;
-
-                if (cookies[pos] == '"')
-                {
-                    int dquote_meet_count = 0;
-                    pos ++;
-                    size_t pos_dquote = pos-1;
-                    do
-                    {
-                        pos_dquote = cookies.find('"', pos_dquote+1);
-                        dquote_meet_count ++;
-                    } while(pos_dquote < cookies.size() && cookies[pos_dquote-1] == '\\');
-                    if (pos_dquote == cookies.npos)
-                        break;
-
-                    if (dquote_meet_count == 1)
-                        value = cookies.substr(pos, pos_dquote - pos);
-                    else
-                    {
-                        value.clear();
-                        value.reserve(pos_dquote-pos);
-                        for(size_t p = pos; p < pos_dquote; p++)
-                        {
-                            // FIXME minimal escaping
-                            if (cookies[p] == '\\' && p + 1 < pos_dquote)
-                            {
-                                p++;
-                                if (cookies[p] == '\\' || cookies[p] == '"')
-                                    value += cookies[p];
-                                else
-                                {
-                                    value += '\\';
-                                    value += cookies[p];
-                                }
-                            }
-                            else
-                                value += cookies[p];
-                        }
-                    }
-
-                    ctx.jar.emplace(std::move(name), std::move(value));
-                    pos = cookies.find(";", pos_dquote+1);
-                    if (pos == cookies.npos)
-                        break;
-                    pos++;
-                    while(pos < cookies.size() && cookies[pos] == ' ') pos++;
-                    if (pos == cookies.size())
-                        break;
-                }
-                else
-                {
-                    size_t pos_semicolon = cookies.find(';', pos);
-                    value = cookies.substr(pos, pos_semicolon - pos);
-                    boost::trim(value);
-                    ctx.jar.emplace(std::move(name), std::move(value));
-                    pos = pos_semicolon;
-                    if (pos == cookies.npos)
-                        break;
-                    pos ++;
-                    while(pos < cookies.size() && cookies[pos] == ' ') pos++;
-                    if (pos == cookies.size())
-                        break;
-                }
-            }
-        }
-
-        void after_handle(request& req, response& res, context& ctx)
-        {
-            for(auto& cookie:ctx.cookies_to_add)
-            {
-                res.add_header("Set-Cookie", cookie.first + "=" + cookie.second);
-            }
-        }
-    };
-
-    /*
-    App<CookieParser, AnotherJarMW> app;
-    A B C
-    A::context
-        int aa;
-
-    ctx1 : public A::context
-    ctx2 : public ctx1, public B::context
-    ctx3 : public ctx2, public C::context
-
-    C depends on A
-
-    C::handle
-        context.aaa
-
-    App::context : private CookieParser::contetx, ... 
-    {
-        jar
-
-    }
-
-    SimpleApp
-    */
 }
 
 
@@ -7417,7 +7136,7 @@
             boost::asio::io_service& io_service, 
             Handler* handler, 
             const std::string& server_name,
-            std::tuple<Middlewares...>* middlewares
+            std::tuple<Middlewares...>& middlewares
             ) 
             : socket_(io_service), 
             handler_(handler), 
@@ -7514,7 +7233,7 @@
 
                 ctx_ = detail::context<Middlewares...>();
                 req.middleware_context = (void*)&ctx_;
-                detail::middleware_call_helper<0, decltype(ctx_), decltype(*middlewares_), Middlewares...>(*middlewares_, req, res, ctx_);
+                detail::middleware_call_helper<0, decltype(ctx_), decltype(middlewares_), Middlewares...>(middlewares_, req, res, ctx_);
 
                 if (!res.completed_)
                 {
@@ -7547,8 +7266,8 @@
                 detail::after_handlers_call_helper<
                     ((int)sizeof...(Middlewares)-1),
                     decltype(ctx_),
-                    decltype(*middlewares_)> 
-                (*middlewares_, ctx_, req_, res);
+                    decltype(middlewares_)> 
+                (middlewares_, ctx_, req_, res);
             }
 
             //auto self = this->shared_from_this();
@@ -7795,7 +7514,7 @@
         bool need_to_start_read_after_complete_{};
         bool add_keep_alive_{};
 
-        std::tuple<Middlewares...>* middlewares_;
+        std::tuple<Middlewares...>& middlewares_;
         detail::context<Middlewares...> ctx_;
     };
 
@@ -7832,13 +7551,12 @@
     class Server
     {
     public:
-        Server(Handler* handler, uint16_t port, std::tuple<Middlewares...>* middlewares = nullptr, uint16_t concurrency = 1)
+        Server(Handler* handler, uint16_t port, uint16_t concurrency = 1)
             : acceptor_(io_service_, tcp::endpoint(asio::ip::address(), port)), 
             signals_(io_service_, SIGINT, SIGTERM),
             handler_(handler), 
             concurrency_(concurrency),
-            port_(port),
-            middlewares_(middlewares)
+            port_(port)
         {
         }
 
@@ -7931,7 +7649,8 @@
         uint16_t port_;
         unsigned int roundrobin_index_{};
 
-        std::tuple<Middlewares...>* middlewares_;
+        std::tuple<Middlewares...> middlewares_;
+
     };
 }
 
@@ -8015,7 +7734,7 @@
         void run()
         {
             validate();
-            server_t server(this, port_, &middlewares_, concurrency_);
+            server_t server(this, port_, concurrency_);
             server.run();
         }
 
@@ -8035,19 +7754,11 @@
             return ctx.template get<T>();
         }
 
-        template <typename T>
-        T* get_middleware()
-        {
-            return utility::get_element_by_type_ptr<T, Middlewares...>(middlewares_);
-        }
-
     private:
         uint16_t port_ = 80;
         uint16_t concurrency_ = 1;
 
         Router router_;
-
-        std::tuple<Middlewares...> middlewares_;
     };
     template <typename ... Middlewares>
     using App = Crow<Middlewares...>;
