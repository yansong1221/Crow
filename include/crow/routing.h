--- conflicted
+++ resolved
@@ -45,13 +45,8 @@
             return {};
         }
 
-<<<<<<< HEAD
-        virtual void handle(const request&, response&, const routing_params&) = 0;
+        virtual void handle(request&, response&, const routing_params&) = 0;
         virtual void handle_upgrade(const request&, response& res, SocketAdaptor&&, std::atomic<int>&)
-=======
-        virtual void handle(request&, response&, const routing_params&) = 0;
-        virtual void handle_upgrade(const request&, response& res, SocketAdaptor&&)
->>>>>>> 96eb218d
         {
             res = response(404);
             res.end();
@@ -395,11 +390,7 @@
 
         void handle_upgrade(const request& req, response&, SocketAdaptor&& adaptor, std::atomic<int>& websocket_count) override
         {
-<<<<<<< HEAD
-            new crow::websocket::Connection<SocketAdaptor>(req, std::move(adaptor), websocket_count, open_handler_, message_handler_, close_handler_, error_handler_, accept_handler_);
-=======
-            new crow::websocket::Connection<SocketAdaptor, App>(req, std::move(adaptor), app_, open_handler_, message_handler_, close_handler_, error_handler_, accept_handler_);
->>>>>>> 96eb218d
+            new crow::websocket::Connection<SocketAdaptor, App>(req, std::move(adaptor), websocket_count, app_, open_handler_, message_handler_, close_handler_, error_handler_, accept_handler_);
         }
 #ifdef CROW_ENABLE_SSL
         void handle_upgrade(const request& req, response&, SSLAdaptor&& adaptor) override
@@ -1310,15 +1301,9 @@
             }
         }
 
-<<<<<<< HEAD
-        //TODO maybe add actual_method
-        template <typename Adaptor>
-        void handle_upgrade(const request& req, response& res, Adaptor&& adaptor, std::atomic<int>& websocket_count)
-=======
         // TODO maybe add actual_method
         template<typename Adaptor>
-        void handle_upgrade(const request& req, response& res, Adaptor&& adaptor)
->>>>>>> 96eb218d
+        void handle_upgrade(const request& req, response& res, Adaptor&& adaptor, std::atomic<int>& websocket_count)
         {
             if (req.method >= HTTPMethod::InternalMethodCount)
                 return;
