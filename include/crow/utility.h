#pragma once

#include <cstdint>
#include <stdexcept>
#include <tuple>
#include <type_traits>
#include <cstring>
#include <functional>
#include <string>
#include <unordered_map>

#include "crow/settings.h"

namespace crow
{
    namespace black_magic
    {
#ifndef CROW_MSVC_WORKAROUND
        /// Out of Range Exception for const_str
        struct OutOfRange
        {
            OutOfRange(unsigned /*pos*/, unsigned /*length*/) {}
        };
        /// Helper function to throw an exception if i is larger than len
        constexpr unsigned requires_in_range(unsigned i, unsigned len)
        {
            return i >= len ? throw OutOfRange(i, len) : i;
        }

        /// A constant string implementation.
        class const_str
        {
            const char* const begin_;
            unsigned size_;

        public:
            template<unsigned N>
            constexpr const_str(const char (&arr)[N]):
              begin_(arr), size_(N - 1)
            {
                static_assert(N >= 1, "not a string literal");
            }
            constexpr char operator[](unsigned i) const
            {
                return requires_in_range(i, size_), begin_[i];
            }

            constexpr operator const char*() const
            {
                return begin_;
            }

            constexpr const char* begin() const { return begin_; }
            constexpr const char* end() const { return begin_ + size_; }

            constexpr unsigned size() const
            {
                return size_;
            }
        };

        constexpr unsigned find_closing_tag(const_str s, unsigned p)
        {
            return s[p] == '>' ? p : find_closing_tag(s, p + 1);
        }

        /// Check that the CROW_ROUTE string is valid
        constexpr bool is_valid(const_str s, unsigned i = 0, int f = 0)
        {
            return i == s.size()   ? f == 0 :
                   f < 0 || f >= 2 ? false :
                   s[i] == '<'     ? is_valid(s, i + 1, f + 1) :
                   s[i] == '>'     ? is_valid(s, i + 1, f - 1) :
                                     is_valid(s, i + 1, f);
        }

        constexpr bool is_equ_p(const char* a, const char* b, unsigned n)
        {
            return *a == 0 && *b == 0 && n == 0 ? true :
                   (*a == 0 || *b == 0)         ? false :
                   n == 0                       ? true :
                   *a != *b                     ? false :
                                                  is_equ_p(a + 1, b + 1, n - 1);
        }

        constexpr bool is_equ_n(const_str a, unsigned ai, const_str b, unsigned bi, unsigned n)
        {
            return ai + n > a.size() || bi + n > b.size() ? false :
                   n == 0                                 ? true :
                   a[ai] != b[bi]                         ? false :
                                                            is_equ_n(a, ai + 1, b, bi + 1, n - 1);
        }

        constexpr bool is_int(const_str s, unsigned i)
        {
            return is_equ_n(s, i, "<int>", 0, 5);
        }

        constexpr bool is_uint(const_str s, unsigned i)
        {
            return is_equ_n(s, i, "<uint>", 0, 6);
        }

        constexpr bool is_float(const_str s, unsigned i)
        {
            return is_equ_n(s, i, "<float>", 0, 7) ||
                   is_equ_n(s, i, "<double>", 0, 8);
        }

        constexpr bool is_str(const_str s, unsigned i)
        {
            return is_equ_n(s, i, "<str>", 0, 5) ||
                   is_equ_n(s, i, "<string>", 0, 8);
        }

        constexpr bool is_path(const_str s, unsigned i)
        {
            return is_equ_n(s, i, "<path>", 0, 6);
        }
#endif
        template<typename T>
        struct parameter_tag
        {
            static const int value = 0;
        };
#define CROW_INTERNAL_PARAMETER_TAG(t, i) \
    template<>                            \
    struct parameter_tag<t>               \
    {                                     \
        static const int value = i;       \
    }
        CROW_INTERNAL_PARAMETER_TAG(int, 1);
        CROW_INTERNAL_PARAMETER_TAG(char, 1);
        CROW_INTERNAL_PARAMETER_TAG(short, 1);
        CROW_INTERNAL_PARAMETER_TAG(long, 1);
        CROW_INTERNAL_PARAMETER_TAG(long long, 1);
        CROW_INTERNAL_PARAMETER_TAG(unsigned int, 2);
        CROW_INTERNAL_PARAMETER_TAG(unsigned char, 2);
        CROW_INTERNAL_PARAMETER_TAG(unsigned short, 2);
        CROW_INTERNAL_PARAMETER_TAG(unsigned long, 2);
        CROW_INTERNAL_PARAMETER_TAG(unsigned long long, 2);
        CROW_INTERNAL_PARAMETER_TAG(double, 3);
        CROW_INTERNAL_PARAMETER_TAG(std::string, 4);
#undef CROW_INTERNAL_PARAMETER_TAG
        template<typename... Args>
        struct compute_parameter_tag_from_args_list;

        template<>
        struct compute_parameter_tag_from_args_list<>
        {
            static const int value = 0;
        };

        template<typename Arg, typename... Args>
        struct compute_parameter_tag_from_args_list<Arg, Args...>
        {
            static const int sub_value =
              compute_parameter_tag_from_args_list<Args...>::value;
            static const int value =
              parameter_tag<typename std::decay<Arg>::type>::value ? sub_value * 6 + parameter_tag<typename std::decay<Arg>::type>::value : sub_value;
        };

        static inline bool is_parameter_tag_compatible(uint64_t a, uint64_t b)
        {
            if (a == 0)
                return b == 0;
            if (b == 0)
                return a == 0;
            int sa = a % 6;
            int sb = a % 6;
            if (sa == 5) sa = 4;
            if (sb == 5) sb = 4;
            if (sa != sb)
                return false;
            return is_parameter_tag_compatible(a / 6, b / 6);
        }

        static inline unsigned find_closing_tag_runtime(const char* s, unsigned p)
        {
            return s[p] == 0   ? throw std::runtime_error("unmatched tag <") :
                   s[p] == '>' ? p :
                                 find_closing_tag_runtime(s, p + 1);
        }

        static inline uint64_t get_parameter_tag_runtime(const char* s, unsigned p = 0)
        {
            return s[p] == 0   ? 0 :
                   s[p] == '<' ? (
                                   std::strncmp(s + p, "<int>", 5) == 0  ? get_parameter_tag_runtime(s, find_closing_tag_runtime(s, p)) * 6 + 1 :
                                   std::strncmp(s + p, "<uint>", 6) == 0 ? get_parameter_tag_runtime(s, find_closing_tag_runtime(s, p)) * 6 + 2 :
                                   (std::strncmp(s + p, "<float>", 7) == 0 ||
                                    std::strncmp(s + p, "<double>", 8) == 0) ?
                                                                           get_parameter_tag_runtime(s, find_closing_tag_runtime(s, p)) * 6 + 3 :
                                   (std::strncmp(s + p, "<str>", 5) == 0 ||
                                    std::strncmp(s + p, "<string>", 8) == 0) ?
                                                                           get_parameter_tag_runtime(s, find_closing_tag_runtime(s, p)) * 6 + 4 :
                                   std::strncmp(s + p, "<path>", 6) == 0 ? get_parameter_tag_runtime(s, find_closing_tag_runtime(s, p)) * 6 + 5 :
                                                                           throw std::runtime_error("invalid parameter type")) :
                                 get_parameter_tag_runtime(s, p + 1);
        }
#ifndef CROW_MSVC_WORKAROUND
        constexpr uint64_t get_parameter_tag(const_str s, unsigned p = 0)
        {
            return p == s.size() ? 0 :
                   s[p] == '<'   ? (
                                   is_int(s, p)   ? get_parameter_tag(s, find_closing_tag(s, p)) * 6 + 1 :
                                     is_uint(s, p)  ? get_parameter_tag(s, find_closing_tag(s, p)) * 6 + 2 :
                                     is_float(s, p) ? get_parameter_tag(s, find_closing_tag(s, p)) * 6 + 3 :
                                     is_str(s, p)   ? get_parameter_tag(s, find_closing_tag(s, p)) * 6 + 4 :
                                     is_path(s, p)  ? get_parameter_tag(s, find_closing_tag(s, p)) * 6 + 5 :
                                                      throw std::runtime_error("invalid parameter type")) :
                                 get_parameter_tag(s, p + 1);
        }
#endif

        template<typename... T>
        struct S
        {
            template<typename U>
            using push = S<U, T...>;
            template<typename U>
            using push_back = S<T..., U>;
            template<template<typename... Args> class U>
            using rebind = U<T...>;
        };
        template<typename F, typename Set>
        struct CallHelper;
        template<typename F, typename... Args>
        struct CallHelper<F, S<Args...>>
        {
            template<typename F1, typename... Args1, typename = decltype(std::declval<F1>()(std::declval<Args1>()...))>
            static char __test(int);

            template<typename...>
            static int __test(...);

            static constexpr bool value = sizeof(__test<F, Args...>(0)) == sizeof(char);
        };


        template<int N>
        struct single_tag_to_type
        {};

        template<>
        struct single_tag_to_type<1>
        {
            using type = int64_t;
        };

        template<>
        struct single_tag_to_type<2>
        {
            using type = uint64_t;
        };

        template<>
        struct single_tag_to_type<3>
        {
            using type = double;
        };

        template<>
        struct single_tag_to_type<4>
        {
            using type = std::string;
        };

        template<>
        struct single_tag_to_type<5>
        {
            using type = std::string;
        };


        template<uint64_t Tag>
        struct arguments
        {
            using subarguments = typename arguments<Tag / 6>::type;
            using type =
              typename subarguments::template push<typename single_tag_to_type<Tag % 6>::type>;
        };

        template<>
        struct arguments<0>
        {
            using type = S<>;
        };

        template<typename... T>
        struct last_element_type
        {
            using type = typename std::tuple_element<sizeof...(T) - 1, std::tuple<T...>>::type;
        };


        template<>
        struct last_element_type<>
        {};


        // from http://stackoverflow.com/questions/13072359/c11-compile-time-array-with-logarithmic-evaluation-depth
        template<class T>
        using Invoke = typename T::type;

        template<unsigned...>
        struct seq
        {
            using type = seq;
        };

        template<class S1, class S2>
        struct concat;

        template<unsigned... I1, unsigned... I2>
        struct concat<seq<I1...>, seq<I2...>> : seq<I1..., (sizeof...(I1) + I2)...>
        {};

        template<class S1, class S2>
        using Concat = Invoke<concat<S1, S2>>;

        template<unsigned N>
        struct gen_seq;
        template<unsigned N>
        using GenSeq = Invoke<gen_seq<N>>;

        template<unsigned N>
        struct gen_seq : Concat<GenSeq<N / 2>, GenSeq<N - N / 2>>
        {};

        template<>
        struct gen_seq<0> : seq<>
        {};
        template<>
        struct gen_seq<1> : seq<0>
        {};

        template<typename Seq, typename Tuple>
        struct pop_back_helper;

        template<unsigned... N, typename Tuple>
        struct pop_back_helper<seq<N...>, Tuple>
        {
            template<template<typename... Args> class U>
            using rebind = U<typename std::tuple_element<N, Tuple>::type...>;
        };

        template<typename... T>
        struct pop_back //: public pop_back_helper<typename gen_seq<sizeof...(T)-1>::type, std::tuple<T...>>
        {
            template<template<typename... Args> class U>
            using rebind = typename pop_back_helper<typename gen_seq<sizeof...(T) - 1>::type, std::tuple<T...>>::template rebind<U>;
        };

        template<>
        struct pop_back<>
        {
            template<template<typename... Args> class U>
            using rebind = U<>;
        };

        // from http://stackoverflow.com/questions/2118541/check-if-c0x-parameter-pack-contains-a-type
        template<typename Tp, typename... List>
        struct contains : std::true_type
        {};

        template<typename Tp, typename Head, typename... Rest>
        struct contains<Tp, Head, Rest...> : std::conditional<std::is_same<Tp, Head>::value, std::true_type, contains<Tp, Rest...>>::type
        {};

        template<typename Tp>
        struct contains<Tp> : std::false_type
        {};

        template<typename T>
        struct empty_context
        {};

        template<typename T>
        struct promote
        {
            using type = T;
        };

#define CROW_INTERNAL_PROMOTE_TYPE(t1, t2) \
    template<>                             \
    struct promote<t1>                     \
    {                                      \
        using type = t2;                   \
    }

        CROW_INTERNAL_PROMOTE_TYPE(char, int64_t);
        CROW_INTERNAL_PROMOTE_TYPE(short, int64_t);
        CROW_INTERNAL_PROMOTE_TYPE(int, int64_t);
        CROW_INTERNAL_PROMOTE_TYPE(long, int64_t);
        CROW_INTERNAL_PROMOTE_TYPE(long long, int64_t);
        CROW_INTERNAL_PROMOTE_TYPE(unsigned char, uint64_t);
        CROW_INTERNAL_PROMOTE_TYPE(unsigned short, uint64_t);
        CROW_INTERNAL_PROMOTE_TYPE(unsigned int, uint64_t);
        CROW_INTERNAL_PROMOTE_TYPE(unsigned long, uint64_t);
        CROW_INTERNAL_PROMOTE_TYPE(unsigned long long, uint64_t);
        CROW_INTERNAL_PROMOTE_TYPE(float, double);
#undef CROW_INTERNAL_PROMOTE_TYPE

        template<typename T>
        using promote_t = typename promote<T>::type;

    } // namespace black_magic

    namespace detail
    {

        template<class T, std::size_t N, class... Args>
        struct get_index_of_element_from_tuple_by_type_impl
        {
            static constexpr auto value = N;
        };

        template<class T, std::size_t N, class... Args>
        struct get_index_of_element_from_tuple_by_type_impl<T, N, T, Args...>
        {
            static constexpr auto value = N;
        };

        template<class T, std::size_t N, class U, class... Args>
        struct get_index_of_element_from_tuple_by_type_impl<T, N, U, Args...>
        {
            static constexpr auto value = get_index_of_element_from_tuple_by_type_impl<T, N + 1, Args...>::value;
        };

    } // namespace detail

    namespace utility
    {
        template<class T, class... Args>
        T& get_element_by_type(std::tuple<Args...>& t)
        {
            return std::get<detail::get_index_of_element_from_tuple_by_type_impl<T, 0, Args...>::value>(t);
        }

        template<typename T>
        struct function_traits;

#ifndef CROW_MSVC_WORKAROUND
        template<typename T>
        struct function_traits : public function_traits<decltype(&T::operator())>
        {
            using parent_t = function_traits<decltype(&T::operator())>;
            static const size_t arity = parent_t::arity;
            using result_type = typename parent_t::result_type;
            template<size_t i>
            using arg = typename parent_t::template arg<i>;
        };
#endif

        template<typename ClassType, typename R, typename... Args>
        struct function_traits<R (ClassType::*)(Args...) const>
        {
            static const size_t arity = sizeof...(Args);

            typedef R result_type;

            template<size_t i>
            using arg = typename std::tuple_element<i, std::tuple<Args...>>::type;
        };

        template<typename ClassType, typename R, typename... Args>
        struct function_traits<R (ClassType::*)(Args...)>
        {
            static const size_t arity = sizeof...(Args);

            typedef R result_type;

            template<size_t i>
            using arg = typename std::tuple_element<i, std::tuple<Args...>>::type;
        };

        template<typename R, typename... Args>
        struct function_traits<std::function<R(Args...)>>
        {
            static const size_t arity = sizeof...(Args);

            typedef R result_type;

            template<size_t i>
            using arg = typename std::tuple_element<i, std::tuple<Args...>>::type;
        };

        inline static std::string base64encode(const unsigned char* data, size_t size, const char* key = "ABCDEFGHIJKLMNOPQRSTUVWXYZabcdefghijklmnopqrstuvwxyz0123456789+/")
        {
            std::string ret;
            ret.resize((size + 2) / 3 * 4);
            auto it = ret.begin();
            while (size >= 3)
            {
                *it++ = key[(static_cast<unsigned char>(*data) & 0xFC) >> 2];
                unsigned char h = (static_cast<unsigned char>(*data++) & 0x03) << 4;
                *it++ = key[h | ((static_cast<unsigned char>(*data) & 0xF0) >> 4)];
                h = (static_cast<unsigned char>(*data++) & 0x0F) << 2;
                *it++ = key[h | ((static_cast<unsigned char>(*data) & 0xC0) >> 6)];
                *it++ = key[static_cast<unsigned char>(*data++) & 0x3F];

                size -= 3;
            }
            if (size == 1)
            {
                *it++ = key[(static_cast<unsigned char>(*data) & 0xFC) >> 2];
                unsigned char h = (static_cast<unsigned char>(*data++) & 0x03) << 4;
                *it++ = key[h];
                *it++ = '=';
                *it++ = '=';
            }
            else if (size == 2)
            {
                *it++ = key[(static_cast<unsigned char>(*data) & 0xFC) >> 2];
                unsigned char h = (static_cast<unsigned char>(*data++) & 0x03) << 4;
                *it++ = key[h | ((static_cast<unsigned char>(*data) & 0xF0) >> 4)];
                h = (static_cast<unsigned char>(*data++) & 0x0F) << 2;
                *it++ = key[h];
                *it++ = '=';
            }
            return ret;
        }

        inline static std::string base64encode(std::string data, size_t size, const char* key = "ABCDEFGHIJKLMNOPQRSTUVWXYZabcdefghijklmnopqrstuvwxyz0123456789+/")
        {
            return base64encode((const unsigned char*)data.c_str(), size, key);
        }

        inline static std::string base64encode_urlsafe(const unsigned char* data, size_t size)
        {
            return base64encode(data, size, "ABCDEFGHIJKLMNOPQRSTUVWXYZabcdefghijklmnopqrstuvwxyz0123456789-_");
        }

        inline static std::string base64encode_urlsafe(std::string data, size_t size)
        {
            return base64encode((const unsigned char*)data.c_str(), size, "ABCDEFGHIJKLMNOPQRSTUVWXYZabcdefghijklmnopqrstuvwxyz0123456789-_");
        }

        inline static std::string base64decode(const char* data, size_t size)
        {
            // We accept both regular and url encoding here, as there does not seem to be any downside to that.
            // If we want to distinguish that we should use +/ for non-url and -_ for url.

            // Mapping logic from characters to [0-63]
            auto key = [](char c) -> unsigned char {
                if ((c >= 'A') && (c <= 'Z')) return c - 'A';
                if ((c >= 'a') && (c <= 'z')) return c - 'a' + 26;
                if ((c >= '0') && (c <= '9')) return c - '0' + 52;
                if ((c == '+') || (c == '-')) return 62;
                if ((c == '/') || (c == '_')) return 63;
                return 0;
            };

            // Not padded
            if (size % 4 == 2)             // missing last 2 characters
                size = (size / 4 * 3) + 1; // Not subtracting extra characters because they're truncated in int division
            else if (size % 4 == 3)        // missing last character
                size = (size / 4 * 3) + 2; // Not subtracting extra characters because they're truncated in int division

            // Padded
            else if (data[size - 2] == '=') // padded with '=='
                size = (size / 4 * 3) - 2;  // == padding means the last block only has 1 character instead of 3, hence the '-2'
            else if (data[size - 1] == '=') // padded with '='
                size = (size / 4 * 3) - 1;  // = padding means the last block only has 2 character instead of 3, hence the '-1'

            // Padding not needed
            else
                size = size / 4 * 3;

            std::string ret;
            ret.resize(size);
            auto it = ret.begin();

            // These will be used to decode 1 character at a time
            unsigned char odd;  // char1 and char3
            unsigned char even; // char2 and char4

            // Take 4 character blocks to turn into 3
            while (size >= 3)
            {
                // dec_char1 = (char1 shifted 2 bits to the left) OR ((char2 AND 00110000) shifted 4 bits to the right))
                odd = key(*data++);
                even = key(*data++);
                *it++ = (odd << 2) | ((even & 0x30) >> 4);
                // dec_char2 = ((char2 AND 00001111) shifted 4 bits left) OR ((char3 AND 00111100) shifted 2 bits right))
                odd = key(*data++);
                *it++ = ((even & 0x0F) << 4) | ((odd & 0x3C) >> 2);
                // dec_char3 = ((char3 AND 00000011) shifted 6 bits left) OR (char4)
                even = key(*data++);
                *it++ = ((odd & 0x03) << 6) | (even);

                size -= 3;
            }
            if (size == 2)
            {
                // d_char1 = (char1 shifted 2 bits to the left) OR ((char2 AND 00110000) shifted 4 bits to the right))
                odd = key(*data++);
                even = key(*data++);
                *it++ = (odd << 2) | ((even & 0x30) >> 4);
                // d_char2 = ((char2 AND 00001111) shifted 4 bits left) OR ((char3 AND 00111100) shifted 2 bits right))
                odd = key(*data++);
                *it++ = ((even & 0x0F) << 4) | ((odd & 0x3C) >> 2);
            }
            else if (size == 1)
            {
                // d_char1 = (char1 shifted 2 bits to the left) OR ((char2 AND 00110000) shifted 4 bits to the right))
                odd = key(*data++);
                even = key(*data++);
                *it++ = (odd << 2) | ((even & 0x30) >> 4);
            }
            return ret;
        }

        inline static std::string base64decode(const std::string& data, size_t size)
        {
            return base64decode(data.data(), size);
        }

        inline static std::string base64decode(const std::string& data)
        {
            return base64decode(data.data(), data.length());
        }


        inline static void sanitize_filename(std::string& data, char replacement = '_')
        {
            if (data.length() > 255)
                data.resize(255);

            static const auto toUpper = [](char c) {
                return ((c >= 'a') && (c <= 'z')) ? (c - ('a' - 'A')) : c;
            };
            // Check for special device names. The Windows behavior is really odd here, it will consider both AUX and AUX.txt
            // a special device. Thus we search for the string (case-insensitive), and then check if the string ends or if
            // is has a dangerous follow up character (.:\/)
            auto sanitizeSpecialFile = [](std::string& source, unsigned ofs, const char* pattern, bool includeNumber, char replacement) {
                unsigned i = ofs, len = source.length();
                const char* p = pattern;
                while (*p)
                {
                    if (i >= len) return;
                    if (toUpper(source[i]) != *p) return;
                    ++i;
                    ++p;
                }
                if (includeNumber)
                {
                    if ((i >= len) || (source[i] < '1') || (source[i] > '9')) return;
                    ++i;
                }
                if ((i >= len) || (source[i] == '.') || (source[i] == ':') || (source[i] == '/') || (source[i] == '\\'))
                {
                    source.erase(ofs + 1, (i - ofs) - 1);
                    source[ofs] = replacement;
                }
            };
            bool checkForSpecialEntries = true;
            for (unsigned i = 0; i < data.length(); ++i)
            {
                // Recognize directory traversals and the special devices CON/PRN/AUX/NULL/COM[1-]/LPT[1-9]
                if (checkForSpecialEntries)
                {
                    checkForSpecialEntries = false;
                    switch (toUpper(data[i]))
                    {
                        case 'A':
                            sanitizeSpecialFile(data, i, "AUX", false, replacement);
                            break;
                        case 'C':
                            sanitizeSpecialFile(data, i, "CON", false, replacement);
                            sanitizeSpecialFile(data, i, "COM", true, replacement);
                            break;
                        case 'L':
                            sanitizeSpecialFile(data, i, "LPT", true, replacement);
                            break;
                        case 'N':
                            sanitizeSpecialFile(data, i, "NUL", false, replacement);
                            break;
                        case 'P':
                            sanitizeSpecialFile(data, i, "PRN", false, replacement);
                            break;
                        case '.':
                            sanitizeSpecialFile(data, i, "..", false, replacement);
                            break;
                    }
                }

                // Sanitize individual characters
                unsigned char c = data[i];
                if ((c < ' ') || ((c >= 0x80) && (c <= 0x9F)) || (c == '?') || (c == '<') || (c == '>') || (c == ':') || (c == '*') || (c == '|') || (c == '\"'))
                {
                    data[i] = replacement;
                }
                else if ((c == '/') || (c == '\\'))
                {
                    checkForSpecialEntries = true;
                }
            }
<<<<<<< HEAD
            std::string str_replacement(1, replacement);

            boost::ireplace_all(data, "..", str_replacement);

            boost::ireplace_all(data, "CON", str_replacement);
            boost::ireplace_all(data, "PRN", str_replacement);
            boost::ireplace_all(data, "AUX", str_replacement);
            boost::ireplace_all(data, "NUL", str_replacement);
            boost::ireplace_all(data, "COM1", str_replacement);
            boost::ireplace_all(data, "COM2", str_replacement);
            boost::ireplace_all(data, "COM3", str_replacement);
            boost::ireplace_all(data, "COM4", str_replacement);
            boost::ireplace_all(data, "COM5", str_replacement);
            boost::ireplace_all(data, "COM6", str_replacement);
            boost::ireplace_all(data, "COM7", str_replacement);
            boost::ireplace_all(data, "COM8", str_replacement);
            boost::ireplace_all(data, "COM9", str_replacement);
            boost::ireplace_all(data, "LPT1", str_replacement);
            boost::ireplace_all(data, "LPT2", str_replacement);
            boost::ireplace_all(data, "LPT3", str_replacement);
            boost::ireplace_all(data, "LPT4", str_replacement);
            boost::ireplace_all(data, "LPT5", str_replacement);
            boost::ireplace_all(data, "LPT6", str_replacement);
            boost::ireplace_all(data, "LPT7", str_replacement);
            boost::ireplace_all(data, "LPT8", str_replacement);
            boost::ireplace_all(data, "LPT9", str_replacement);

=======
>>>>>>> 9f64a7b6
        }

    } // namespace utility
} // namespace crow<|MERGE_RESOLUTION|>--- conflicted
+++ resolved
@@ -697,36 +697,7 @@
                     checkForSpecialEntries = true;
                 }
             }
-<<<<<<< HEAD
-            std::string str_replacement(1, replacement);
-
-            boost::ireplace_all(data, "..", str_replacement);
-
-            boost::ireplace_all(data, "CON", str_replacement);
-            boost::ireplace_all(data, "PRN", str_replacement);
-            boost::ireplace_all(data, "AUX", str_replacement);
-            boost::ireplace_all(data, "NUL", str_replacement);
-            boost::ireplace_all(data, "COM1", str_replacement);
-            boost::ireplace_all(data, "COM2", str_replacement);
-            boost::ireplace_all(data, "COM3", str_replacement);
-            boost::ireplace_all(data, "COM4", str_replacement);
-            boost::ireplace_all(data, "COM5", str_replacement);
-            boost::ireplace_all(data, "COM6", str_replacement);
-            boost::ireplace_all(data, "COM7", str_replacement);
-            boost::ireplace_all(data, "COM8", str_replacement);
-            boost::ireplace_all(data, "COM9", str_replacement);
-            boost::ireplace_all(data, "LPT1", str_replacement);
-            boost::ireplace_all(data, "LPT2", str_replacement);
-            boost::ireplace_all(data, "LPT3", str_replacement);
-            boost::ireplace_all(data, "LPT4", str_replacement);
-            boost::ireplace_all(data, "LPT5", str_replacement);
-            boost::ireplace_all(data, "LPT6", str_replacement);
-            boost::ireplace_all(data, "LPT7", str_replacement);
-            boost::ireplace_all(data, "LPT8", str_replacement);
-            boost::ireplace_all(data, "LPT9", str_replacement);
-
-=======
->>>>>>> 9f64a7b6
+
         }
 
     } // namespace utility
