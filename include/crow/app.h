--- conflicted
+++ resolved
@@ -59,14 +59,10 @@
         Crow()
         {}
 
-<<<<<<< HEAD
 
         std::atomic<int> websocket_count{0};
 
-        ///Process an Upgrade request
-=======
         /// Process an Upgrade request
->>>>>>> 96eb218d
 
         ///
         /// Currently used to upgrade an HTTP connection to a WebSocket connection
